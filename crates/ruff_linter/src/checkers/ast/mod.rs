--- conflicted
+++ resolved
@@ -1747,11 +1747,7 @@
         };
 
         // Create the `Binding`.
-<<<<<<< HEAD
         let binding_id = self.semantic.push_binding(range, kind.clone(), flags);
-=======
-        let binding_id = self.semantic.push_binding(range, kind, flags);
->>>>>>> 55ef0212
 
         // If the name is private, mark is as such.
         if name.starts_with('_') {
@@ -1814,11 +1810,8 @@
                 range,
                 self.locator(),
                 self.indexer().comment_ranges(),
-<<<<<<< HEAD
                 &kind,
                 name,
-=======
->>>>>>> 55ef0212
             );
         }
 
