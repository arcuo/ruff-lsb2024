--- conflicted
+++ resolved
@@ -125,102 +125,6 @@
         range: TextRange,
         locator: &Locator,
         comment_ranges: &CommentRanges,
-<<<<<<< HEAD
-        binding_kind: &BindingKind,
-        parameter_name: &str,
-    ) {
-        // Add to variable_map
-        let line_range = locator.line_range(range.start());
-        let label_comment = comment_ranges.comments_in_range(line_range).first();
-
-        // Match on the binding kind
-        match binding_kind {
-            BindingKind::Assignment => {
-                if let Some(comment) = label_comment {
-                    let comment_text: &str = &locator.slice(comment).replace('#', "");
-                    if let Ok(label) = comment_text.parse::<Label>() {
-                        self.variable_map.insert(binding_id, label);
-                    }
-                } else {
-                    let label_comment =
-                        if let Some(previous_line) = Self::get_previous_line(locator, range) {
-                            comment_ranges
-                                .comments_in_range(previous_line) // Previous line
-                                .first()
-                        } else {
-                            None
-                        };
-
-                    if let Some(comment) = label_comment {
-                        let comment_text: &str = &locator.slice(comment).replace('#', "");
-                        if let Ok(label) = comment_text.parse::<Label>() {
-                            self.variable_map.insert(binding_id, label);
-                        }
-                    } else {
-                        // No label comment, add public label
-                        self.variable_map.insert(binding_id, Label::new_public());
-                    }
-                }
-            }
-            BindingKind::FunctionDefinition(_) => {
-                let label_comment =
-                    if let Some(previous_line) = Self::get_previous_line(locator, range) {
-                        comment_ranges
-                            .comments_in_range(previous_line) // Previous line
-                            .first()
-                    } else {
-                        None
-                    };
-
-                if let Some(comment) = label_comment {
-                    let comment_text: &str = &locator.slice(comment).replace('#', "");
-                    if let Ok(label) = comment_text.parse::<FunctionLabel>() {
-                        let parameter_index = 0;
-                        for argument_label in label.argument_labels {
-                            // Insert the argument labels in the order into the function parameter map
-                            self.function_parameter_map
-                                .entry(binding_id)
-                                .or_insert_with(FxHashMap::default)
-                                .insert(parameter_index.to_string(), argument_label.clone());
-                        }
-                        self.variable_map.insert(binding_id, label.return_label);
-                    }
-                } else {
-                    // No return label comment, add public label
-                    self.variable_map.insert(binding_id, Label::new_public());
-                }
-            }
-            BindingKind::Argument => {
-                // Find the label from the function parameter map and then insert it into the
-                // variable map with the binding id
-                if !parameter_name.is_empty() {
-                    if let Some(labels) = self.function_parameter_map.get(&binding_id) {
-                        if let Some(label) = labels.get(parameter_name) {
-                            self.variable_map.insert(binding_id, label.clone());
-                        }
-                    }
-                }
-            }
-            BindingKind::Annotation => todo!(),
-            BindingKind::NamedExprAssignment => todo!(),
-            BindingKind::TypeParam => todo!(),
-            BindingKind::LoopVar => todo!(),
-            BindingKind::ComprehensionVar => todo!(),
-            BindingKind::WithItemVar => todo!(),
-            BindingKind::Global => todo!(),
-            BindingKind::Nonlocal(_) => todo!(),
-            BindingKind::Builtin => todo!(),
-            BindingKind::ClassDefinition(_) => todo!(),
-            BindingKind::Export(_) => todo!(),
-            BindingKind::FutureImport => todo!(),
-            BindingKind::Import(_) => todo!(),
-            BindingKind::FromImport(_) => todo!(),
-            BindingKind::SubmoduleImport(_) => todo!(),
-            BindingKind::Deletion => todo!(),
-            BindingKind::ConditionalDeletion(_) => todo!(),
-            BindingKind::BoundException => todo!(),
-            BindingKind::UnboundException(_) => todo!(),
-=======
         binding_label: Option<Label>,
     ) {
         // Check for label from shadowed bindings
@@ -239,7 +143,6 @@
         } else {
             // No label comment, add public label
             self.variable_map.insert(binding_id, Label::new_public());
->>>>>>> ecfbc688
         }
     }
 
@@ -329,12 +232,8 @@
                             range,
                             &locator,
                             comment_ranges,
-<<<<<<< HEAD
                             &kind,
                             "",
-=======
-                            None,
->>>>>>> ecfbc688
                         );
                     }
                 }
@@ -404,12 +303,8 @@
                                 range,
                                 &locator,
                                 comment_ranges,
-<<<<<<< HEAD
                                 &kind,
                                 "",
-=======
-                                None,
->>>>>>> ecfbc688
                             );
                         }
                         _ => {}
@@ -457,12 +352,8 @@
                             range,
                             &locator,
                             comment_ranges,
-<<<<<<< HEAD
                             &kind,
                             "",
-=======
-                            None,
->>>>>>> ecfbc688
                         );
                     }
                 }
