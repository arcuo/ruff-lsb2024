--- conflicted
+++ resolved
@@ -68,7 +68,6 @@
     }
 }
 
-<<<<<<< HEAD
 #[derive(Debug, PartialEq, Clone, Default, Eq)]
 pub(crate) struct FunctionLabel {
     pub(crate) argument_labels: Vec<Label>,
@@ -87,7 +86,6 @@
         format!("{{ {} }} {{{}}}", argument_labels, self.return_label.to_string())
     }
 }
-=======
 /// Note that this not strictly the total order. Instead it counts as the sqsubseteq relation
 /// This means that if a label is higher in the lattice, then it is greater than the other label
 /// Furthemore if the other label is in another branch of the lattice, we handle it as if it is greater (i.e. not compatible)
@@ -106,7 +104,6 @@
     }
 }
 
->>>>>>> ecfbc688
 #[derive(Debug, Clone)]
 pub(crate) struct LabelParseError;
 
