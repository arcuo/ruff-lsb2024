/// In this module we generate [`Rule`], an enum of all rules, and [`RuleCodePrefix`], an enum of
/// all rules categories. A rule category is something like pyflakes or flake8-todos. Each rule
/// category contains all rules and their common prefixes, i.e. everything you can specify in
/// `--select`. For pylint this is e.g. C0414 and E0118 but also C and E01.
use std::fmt::Formatter;

use crate::registry::{AsRule, Linter};
use crate::rule_selector::is_single_rule_selector;
use crate::rules;

use strum_macros::{AsRefStr, EnumIter};

#[derive(PartialEq, Eq, PartialOrd, Ord)]
pub struct NoqaCode(&'static str, &'static str);

impl NoqaCode {
    /// Return the prefix for the [`NoqaCode`], e.g., `SIM` for `SIM101`.
    pub fn prefix(&self) -> &str {
        self.0
    }

    /// Return the suffix for the [`NoqaCode`], e.g., `101` for `SIM101`.
    pub fn suffix(&self) -> &str {
        self.1
    }
}

impl std::fmt::Debug for NoqaCode {
    fn fmt(&self, f: &mut Formatter<'_>) -> std::fmt::Result {
        std::fmt::Display::fmt(self, f)
    }
}

impl std::fmt::Display for NoqaCode {
    fn fmt(&self, f: &mut Formatter<'_>) -> Result<(), std::fmt::Error> {
        write!(f, "{}{}", self.0, self.1)
    }
}

impl PartialEq<&str> for NoqaCode {
    fn eq(&self, other: &&str) -> bool {
        match other.strip_prefix(self.0) {
            Some(suffix) => suffix == self.1,
            None => false,
        }
    }
}

#[derive(Debug, Copy, Clone)]
pub enum RuleGroup {
    /// The rule is stable.
    Stable,
    /// The rule is unstable, and preview mode must be enabled for usage.
    Preview,
    /// The rule has been deprecated, warnings will be displayed during selection in stable
    /// and errors will be raised if used with preview mode enabled.
    Deprecated,
    /// The rule has been removed, errors will be displayed on use.
    Removed,
    /// Legacy category for unstable rules, supports backwards compatible selection.
    #[deprecated(note = "Use `RuleGroup::Preview` for new rules instead")]
    Nursery,
}

#[ruff_macros::map_codes]
pub fn code_to_rule(linter: Linter, code: &str) -> Option<(RuleGroup, Rule)> {
    #[allow(clippy::enum_glob_use)]
    use Linter::*;

    #[rustfmt::skip]
    Some(match (linter, code) {
        // pycodestyle errors
        (Pycodestyle, "E101") => (RuleGroup::Stable, rules::pycodestyle::rules::MixedSpacesAndTabs),
        #[allow(deprecated)]
        (Pycodestyle, "E111") => (RuleGroup::Nursery, rules::pycodestyle::rules::logical_lines::IndentationWithInvalidMultiple),
        #[allow(deprecated)]
        (Pycodestyle, "E112") => (RuleGroup::Nursery, rules::pycodestyle::rules::logical_lines::NoIndentedBlock),
        #[allow(deprecated)]
        (Pycodestyle, "E113") => (RuleGroup::Nursery, rules::pycodestyle::rules::logical_lines::UnexpectedIndentation),
        #[allow(deprecated)]
        (Pycodestyle, "E114") => (RuleGroup::Nursery, rules::pycodestyle::rules::logical_lines::IndentationWithInvalidMultipleComment),
        #[allow(deprecated)]
        (Pycodestyle, "E115") => (RuleGroup::Nursery, rules::pycodestyle::rules::logical_lines::NoIndentedBlockComment),
        #[allow(deprecated)]
        (Pycodestyle, "E116") => (RuleGroup::Nursery, rules::pycodestyle::rules::logical_lines::UnexpectedIndentationComment),
        #[allow(deprecated)]
        (Pycodestyle, "E117") => (RuleGroup::Nursery, rules::pycodestyle::rules::logical_lines::OverIndented),
        #[allow(deprecated)]
        (Pycodestyle, "E201") => (RuleGroup::Nursery, rules::pycodestyle::rules::logical_lines::WhitespaceAfterOpenBracket),
        #[allow(deprecated)]
        (Pycodestyle, "E202") => (RuleGroup::Nursery, rules::pycodestyle::rules::logical_lines::WhitespaceBeforeCloseBracket),
        #[allow(deprecated)]
        (Pycodestyle, "E203") => (RuleGroup::Nursery, rules::pycodestyle::rules::logical_lines::WhitespaceBeforePunctuation),
        #[allow(deprecated)]
        (Pycodestyle, "E211") => (RuleGroup::Nursery, rules::pycodestyle::rules::logical_lines::WhitespaceBeforeParameters),
        #[allow(deprecated)]
        (Pycodestyle, "E221") => (RuleGroup::Nursery, rules::pycodestyle::rules::logical_lines::MultipleSpacesBeforeOperator),
        #[allow(deprecated)]
        (Pycodestyle, "E222") => (RuleGroup::Nursery, rules::pycodestyle::rules::logical_lines::MultipleSpacesAfterOperator),
        #[allow(deprecated)]
        (Pycodestyle, "E223") => (RuleGroup::Nursery, rules::pycodestyle::rules::logical_lines::TabBeforeOperator),
        #[allow(deprecated)]
        (Pycodestyle, "E224") => (RuleGroup::Nursery, rules::pycodestyle::rules::logical_lines::TabAfterOperator),
        #[allow(deprecated)]
        (Pycodestyle, "E225") => (RuleGroup::Nursery, rules::pycodestyle::rules::logical_lines::MissingWhitespaceAroundOperator),
        #[allow(deprecated)]
        (Pycodestyle, "E226") => (RuleGroup::Nursery, rules::pycodestyle::rules::logical_lines::MissingWhitespaceAroundArithmeticOperator),
        #[allow(deprecated)]
        (Pycodestyle, "E227") => (RuleGroup::Nursery, rules::pycodestyle::rules::logical_lines::MissingWhitespaceAroundBitwiseOrShiftOperator),
        #[allow(deprecated)]
        (Pycodestyle, "E228") => (RuleGroup::Nursery, rules::pycodestyle::rules::logical_lines::MissingWhitespaceAroundModuloOperator),
        #[allow(deprecated)]
        (Pycodestyle, "E231") => (RuleGroup::Nursery, rules::pycodestyle::rules::logical_lines::MissingWhitespace),
        #[allow(deprecated)]
        (Pycodestyle, "E241") => (RuleGroup::Nursery, rules::pycodestyle::rules::logical_lines::MultipleSpacesAfterComma),
        #[allow(deprecated)]
        (Pycodestyle, "E242") => (RuleGroup::Nursery, rules::pycodestyle::rules::logical_lines::TabAfterComma),
        #[allow(deprecated)]
        (Pycodestyle, "E251") => (RuleGroup::Nursery, rules::pycodestyle::rules::logical_lines::UnexpectedSpacesAroundKeywordParameterEquals),
        #[allow(deprecated)]
        (Pycodestyle, "E252") => (RuleGroup::Nursery, rules::pycodestyle::rules::logical_lines::MissingWhitespaceAroundParameterEquals),
        #[allow(deprecated)]
        (Pycodestyle, "E261") => (RuleGroup::Nursery, rules::pycodestyle::rules::logical_lines::TooFewSpacesBeforeInlineComment),
        #[allow(deprecated)]
        (Pycodestyle, "E262") => (RuleGroup::Nursery, rules::pycodestyle::rules::logical_lines::NoSpaceAfterInlineComment),
        #[allow(deprecated)]
        (Pycodestyle, "E265") => (RuleGroup::Nursery, rules::pycodestyle::rules::logical_lines::NoSpaceAfterBlockComment),
        #[allow(deprecated)]
        (Pycodestyle, "E266") => (RuleGroup::Nursery, rules::pycodestyle::rules::logical_lines::MultipleLeadingHashesForBlockComment),
        #[allow(deprecated)]
        (Pycodestyle, "E271") => (RuleGroup::Nursery, rules::pycodestyle::rules::logical_lines::MultipleSpacesAfterKeyword),
        #[allow(deprecated)]
        (Pycodestyle, "E272") => (RuleGroup::Nursery, rules::pycodestyle::rules::logical_lines::MultipleSpacesBeforeKeyword),
        #[allow(deprecated)]
        (Pycodestyle, "E273") => (RuleGroup::Nursery, rules::pycodestyle::rules::logical_lines::TabAfterKeyword),
        #[allow(deprecated)]
        (Pycodestyle, "E274") => (RuleGroup::Nursery, rules::pycodestyle::rules::logical_lines::TabBeforeKeyword),
        #[allow(deprecated)]
        (Pycodestyle, "E275") => (RuleGroup::Nursery, rules::pycodestyle::rules::logical_lines::MissingWhitespaceAfterKeyword),
        (Pycodestyle, "E301") => (RuleGroup::Preview, rules::pycodestyle::rules::BlankLineBetweenMethods),
        (Pycodestyle, "E302") => (RuleGroup::Preview, rules::pycodestyle::rules::BlankLinesTopLevel),
        (Pycodestyle, "E303") => (RuleGroup::Preview, rules::pycodestyle::rules::TooManyBlankLines),
        (Pycodestyle, "E304") => (RuleGroup::Preview, rules::pycodestyle::rules::BlankLineAfterDecorator),
        (Pycodestyle, "E305") => (RuleGroup::Preview, rules::pycodestyle::rules::BlankLinesAfterFunctionOrClass),
        (Pycodestyle, "E306") => (RuleGroup::Preview, rules::pycodestyle::rules::BlankLinesBeforeNestedDefinition),
        (Pycodestyle, "E401") => (RuleGroup::Stable, rules::pycodestyle::rules::MultipleImportsOnOneLine),
        (Pycodestyle, "E402") => (RuleGroup::Stable, rules::pycodestyle::rules::ModuleImportNotAtTopOfFile),
        (Pycodestyle, "E501") => (RuleGroup::Stable, rules::pycodestyle::rules::LineTooLong),
        (Pycodestyle, "E502") => (RuleGroup::Preview, rules::pycodestyle::rules::logical_lines::RedundantBackslash),
        (Pycodestyle, "E701") => (RuleGroup::Stable, rules::pycodestyle::rules::MultipleStatementsOnOneLineColon),
        (Pycodestyle, "E702") => (RuleGroup::Stable, rules::pycodestyle::rules::MultipleStatementsOnOneLineSemicolon),
        (Pycodestyle, "E703") => (RuleGroup::Stable, rules::pycodestyle::rules::UselessSemicolon),
        (Pycodestyle, "E711") => (RuleGroup::Stable, rules::pycodestyle::rules::NoneComparison),
        (Pycodestyle, "E712") => (RuleGroup::Stable, rules::pycodestyle::rules::TrueFalseComparison),
        (Pycodestyle, "E713") => (RuleGroup::Stable, rules::pycodestyle::rules::NotInTest),
        (Pycodestyle, "E714") => (RuleGroup::Stable, rules::pycodestyle::rules::NotIsTest),
        (Pycodestyle, "E721") => (RuleGroup::Stable, rules::pycodestyle::rules::TypeComparison),
        (Pycodestyle, "E722") => (RuleGroup::Stable, rules::pycodestyle::rules::BareExcept),
        (Pycodestyle, "E731") => (RuleGroup::Stable, rules::pycodestyle::rules::LambdaAssignment),
        (Pycodestyle, "E741") => (RuleGroup::Stable, rules::pycodestyle::rules::AmbiguousVariableName),
        (Pycodestyle, "E742") => (RuleGroup::Stable, rules::pycodestyle::rules::AmbiguousClassName),
        (Pycodestyle, "E743") => (RuleGroup::Stable, rules::pycodestyle::rules::AmbiguousFunctionName),
        (Pycodestyle, "E902") => (RuleGroup::Stable, rules::pycodestyle::rules::IOError),
        (Pycodestyle, "E999") => (RuleGroup::Stable, rules::pycodestyle::rules::SyntaxError),

        // pycodestyle warnings
        (Pycodestyle, "W191") => (RuleGroup::Stable, rules::pycodestyle::rules::TabIndentation),
        (Pycodestyle, "W291") => (RuleGroup::Stable, rules::pycodestyle::rules::TrailingWhitespace),
        (Pycodestyle, "W292") => (RuleGroup::Stable, rules::pycodestyle::rules::MissingNewlineAtEndOfFile),
        (Pycodestyle, "W293") => (RuleGroup::Stable, rules::pycodestyle::rules::BlankLineWithWhitespace),
        (Pycodestyle, "W391") => (RuleGroup::Preview, rules::pycodestyle::rules::TooManyNewlinesAtEndOfFile),
        (Pycodestyle, "W505") => (RuleGroup::Stable, rules::pycodestyle::rules::DocLineTooLong),
        (Pycodestyle, "W605") => (RuleGroup::Stable, rules::pycodestyle::rules::InvalidEscapeSequence),

        // pyflakes
        (Pyflakes, "401") => (RuleGroup::Stable, rules::pyflakes::rules::UnusedImport),
        (Pyflakes, "402") => (RuleGroup::Stable, rules::pyflakes::rules::ImportShadowedByLoopVar),
        (Pyflakes, "403") => (RuleGroup::Stable, rules::pyflakes::rules::UndefinedLocalWithImportStar),
        (Pyflakes, "404") => (RuleGroup::Stable, rules::pyflakes::rules::LateFutureImport),
        (Pyflakes, "405") => (RuleGroup::Stable, rules::pyflakes::rules::UndefinedLocalWithImportStarUsage),
        (Pyflakes, "406") => (RuleGroup::Stable, rules::pyflakes::rules::UndefinedLocalWithNestedImportStarUsage),
        (Pyflakes, "407") => (RuleGroup::Stable, rules::pyflakes::rules::FutureFeatureNotDefined),
        (Pyflakes, "501") => (RuleGroup::Stable, rules::pyflakes::rules::PercentFormatInvalidFormat),
        (Pyflakes, "502") => (RuleGroup::Stable, rules::pyflakes::rules::PercentFormatExpectedMapping),
        (Pyflakes, "503") => (RuleGroup::Stable, rules::pyflakes::rules::PercentFormatExpectedSequence),
        (Pyflakes, "504") => (RuleGroup::Stable, rules::pyflakes::rules::PercentFormatExtraNamedArguments),
        (Pyflakes, "505") => (RuleGroup::Stable, rules::pyflakes::rules::PercentFormatMissingArgument),
        (Pyflakes, "506") => (RuleGroup::Stable, rules::pyflakes::rules::PercentFormatMixedPositionalAndNamed),
        (Pyflakes, "507") => (RuleGroup::Stable, rules::pyflakes::rules::PercentFormatPositionalCountMismatch),
        (Pyflakes, "508") => (RuleGroup::Stable, rules::pyflakes::rules::PercentFormatStarRequiresSequence),
        (Pyflakes, "509") => (RuleGroup::Stable, rules::pyflakes::rules::PercentFormatUnsupportedFormatCharacter),
        (Pyflakes, "521") => (RuleGroup::Stable, rules::pyflakes::rules::StringDotFormatInvalidFormat),
        (Pyflakes, "522") => (RuleGroup::Stable, rules::pyflakes::rules::StringDotFormatExtraNamedArguments),
        (Pyflakes, "523") => (RuleGroup::Stable, rules::pyflakes::rules::StringDotFormatExtraPositionalArguments),
        (Pyflakes, "524") => (RuleGroup::Stable, rules::pyflakes::rules::StringDotFormatMissingArguments),
        (Pyflakes, "525") => (RuleGroup::Stable, rules::pyflakes::rules::StringDotFormatMixingAutomatic),
        (Pyflakes, "541") => (RuleGroup::Stable, rules::pyflakes::rules::FStringMissingPlaceholders),
        (Pyflakes, "601") => (RuleGroup::Stable, rules::pyflakes::rules::MultiValueRepeatedKeyLiteral),
        (Pyflakes, "602") => (RuleGroup::Stable, rules::pyflakes::rules::MultiValueRepeatedKeyVariable),
        (Pyflakes, "621") => (RuleGroup::Stable, rules::pyflakes::rules::ExpressionsInStarAssignment),
        (Pyflakes, "622") => (RuleGroup::Stable, rules::pyflakes::rules::MultipleStarredExpressions),
        (Pyflakes, "631") => (RuleGroup::Stable, rules::pyflakes::rules::AssertTuple),
        (Pyflakes, "632") => (RuleGroup::Stable, rules::pyflakes::rules::IsLiteral),
        (Pyflakes, "633") => (RuleGroup::Stable, rules::pyflakes::rules::InvalidPrintSyntax),
        (Pyflakes, "634") => (RuleGroup::Stable, rules::pyflakes::rules::IfTuple),
        (Pyflakes, "701") => (RuleGroup::Stable, rules::pyflakes::rules::BreakOutsideLoop),
        (Pyflakes, "702") => (RuleGroup::Stable, rules::pyflakes::rules::ContinueOutsideLoop),
        (Pyflakes, "704") => (RuleGroup::Stable, rules::pyflakes::rules::YieldOutsideFunction),
        (Pyflakes, "706") => (RuleGroup::Stable, rules::pyflakes::rules::ReturnOutsideFunction),
        (Pyflakes, "707") => (RuleGroup::Stable, rules::pyflakes::rules::DefaultExceptNotLast),
        (Pyflakes, "722") => (RuleGroup::Stable, rules::pyflakes::rules::ForwardAnnotationSyntaxError),
        (Pyflakes, "811") => (RuleGroup::Stable, rules::pyflakes::rules::RedefinedWhileUnused),
        (Pyflakes, "821") => (RuleGroup::Stable, rules::pyflakes::rules::UndefinedName),
        (Pyflakes, "822") => (RuleGroup::Stable, rules::pyflakes::rules::UndefinedExport),
        (Pyflakes, "823") => (RuleGroup::Stable, rules::pyflakes::rules::UndefinedLocal),
        (Pyflakes, "841") => (RuleGroup::Stable, rules::pyflakes::rules::UnusedVariable),
        (Pyflakes, "842") => (RuleGroup::Stable, rules::pyflakes::rules::UnusedAnnotation),
        (Pyflakes, "901") => (RuleGroup::Stable, rules::pyflakes::rules::RaiseNotImplemented),

        // pylint
        (Pylint, "C0105") => (RuleGroup::Stable, rules::pylint::rules::TypeNameIncorrectVariance),
        (Pylint, "C0131") => (RuleGroup::Stable, rules::pylint::rules::TypeBivariance),
        (Pylint, "C0132") => (RuleGroup::Stable, rules::pylint::rules::TypeParamNameMismatch),
        (Pylint, "C0205") => (RuleGroup::Stable, rules::pylint::rules::SingleStringSlots),
        (Pylint, "C0208") => (RuleGroup::Stable, rules::pylint::rules::IterationOverSet),
        (Pylint, "C0414") => (RuleGroup::Stable, rules::pylint::rules::UselessImportAlias),
        (Pylint, "C0415") => (RuleGroup::Preview, rules::pylint::rules::ImportOutsideTopLevel),
        #[allow(deprecated)]
        (Pylint, "C1901") => (RuleGroup::Nursery, rules::pylint::rules::CompareToEmptyString),
        (Pylint, "C2401") => (RuleGroup::Preview, rules::pylint::rules::NonAsciiName),
        (Pylint, "C2403") => (RuleGroup::Preview, rules::pylint::rules::NonAsciiImportName),
        (Pylint, "C2701") => (RuleGroup::Preview, rules::pylint::rules::ImportPrivateName),
        (Pylint, "C2801") => (RuleGroup::Preview, rules::pylint::rules::UnnecessaryDunderCall),
        (Pylint, "C3002") => (RuleGroup::Stable, rules::pylint::rules::UnnecessaryDirectLambdaCall),
        (Pylint, "E0100") => (RuleGroup::Stable, rules::pylint::rules::YieldInInit),
        (Pylint, "E0101") => (RuleGroup::Stable, rules::pylint::rules::ReturnInInit),
        (Pylint, "E0115") => (RuleGroup::Preview, rules::pylint::rules::NonlocalAndGlobal),
        (Pylint, "E0116") => (RuleGroup::Stable, rules::pylint::rules::ContinueInFinally),
        (Pylint, "E0117") => (RuleGroup::Stable, rules::pylint::rules::NonlocalWithoutBinding),
        (Pylint, "E0118") => (RuleGroup::Stable, rules::pylint::rules::LoadBeforeGlobalDeclaration),
        (Pylint, "E0237") => (RuleGroup::Stable, rules::pylint::rules::NonSlotAssignment),
        (Pylint, "E0241") => (RuleGroup::Stable, rules::pylint::rules::DuplicateBases),
        (Pylint, "E0302") => (RuleGroup::Stable, rules::pylint::rules::UnexpectedSpecialMethodSignature),
        (Pylint, "E0303") => (RuleGroup::Preview, rules::pylint::rules::InvalidLengthReturnType),
        (Pylint, "E0304") => (RuleGroup::Preview, rules::pylint::rules::InvalidBoolReturnType),
        (Pylint, "E0305") => (RuleGroup::Preview, rules::pylint::rules::InvalidIndexReturnType),
        (Pylint, "E0307") => (RuleGroup::Stable, rules::pylint::rules::InvalidStrReturnType),
        (Pylint, "E0308") => (RuleGroup::Preview, rules::pylint::rules::InvalidBytesReturnType),
        (Pylint, "E0309") => (RuleGroup::Preview, rules::pylint::rules::InvalidHashReturnType),
        (Pylint, "E0604") => (RuleGroup::Stable, rules::pylint::rules::InvalidAllObject),
        (Pylint, "E0605") => (RuleGroup::Stable, rules::pylint::rules::InvalidAllFormat),
        (Pylint, "E0643") => (RuleGroup::Preview, rules::pylint::rules::PotentialIndexError),
        (Pylint, "E0704") => (RuleGroup::Preview, rules::pylint::rules::MisplacedBareRaise),
        (Pylint, "E1132") => (RuleGroup::Preview, rules::pylint::rules::RepeatedKeywordArgument),
        (Pylint, "E1141") => (RuleGroup::Preview, rules::pylint::rules::DictIterMissingItems),
        (Pylint, "E1142") => (RuleGroup::Stable, rules::pylint::rules::AwaitOutsideAsync),
        (Pylint, "E1205") => (RuleGroup::Stable, rules::pylint::rules::LoggingTooManyArgs),
        (Pylint, "E1206") => (RuleGroup::Stable, rules::pylint::rules::LoggingTooFewArgs),
        (Pylint, "E1300") => (RuleGroup::Stable, rules::pylint::rules::BadStringFormatCharacter),
        (Pylint, "E1307") => (RuleGroup::Stable, rules::pylint::rules::BadStringFormatType),
        (Pylint, "E1310") => (RuleGroup::Stable, rules::pylint::rules::BadStrStripCall),
        (Pylint, "E1507") => (RuleGroup::Stable, rules::pylint::rules::InvalidEnvvarValue),
        (Pylint, "E1519") => (RuleGroup::Preview, rules::pylint::rules::SingledispatchMethod),
        (Pylint, "E1520") => (RuleGroup::Preview, rules::pylint::rules::SingledispatchmethodFunction),
        (Pylint, "E1700") => (RuleGroup::Stable, rules::pylint::rules::YieldFromInAsyncFunction),
        (Pylint, "E2502") => (RuleGroup::Stable, rules::pylint::rules::BidirectionalUnicode),
        (Pylint, "E2510") => (RuleGroup::Stable, rules::pylint::rules::InvalidCharacterBackspace),
        (Pylint, "E2512") => (RuleGroup::Stable, rules::pylint::rules::InvalidCharacterSub),
        (Pylint, "E2513") => (RuleGroup::Stable, rules::pylint::rules::InvalidCharacterEsc),
        (Pylint, "E2514") => (RuleGroup::Stable, rules::pylint::rules::InvalidCharacterNul),
        (Pylint, "E2515") => (RuleGroup::Stable, rules::pylint::rules::InvalidCharacterZeroWidthSpace),
        (Pylint, "E4703") => (RuleGroup::Preview, rules::pylint::rules::ModifiedIteratingSet),
        (Pylint, "R0124") => (RuleGroup::Stable, rules::pylint::rules::ComparisonWithItself),
        (Pylint, "R0133") => (RuleGroup::Stable, rules::pylint::rules::ComparisonOfConstant),
        (Pylint, "R0202") => (RuleGroup::Preview, rules::pylint::rules::NoClassmethodDecorator),
        (Pylint, "R0203") => (RuleGroup::Preview, rules::pylint::rules::NoStaticmethodDecorator),
        (Pylint, "R0206") => (RuleGroup::Stable, rules::pylint::rules::PropertyWithParameters),
        (Pylint, "R0402") => (RuleGroup::Stable, rules::pylint::rules::ManualFromImport),
        (Pylint, "R0904") => (RuleGroup::Preview, rules::pylint::rules::TooManyPublicMethods),
        (Pylint, "R0911") => (RuleGroup::Stable, rules::pylint::rules::TooManyReturnStatements),
        (Pylint, "R0912") => (RuleGroup::Stable, rules::pylint::rules::TooManyBranches),
        (Pylint, "R0913") => (RuleGroup::Stable, rules::pylint::rules::TooManyArguments),
        (Pylint, "R0914") => (RuleGroup::Preview, rules::pylint::rules::TooManyLocals),
        (Pylint, "R0915") => (RuleGroup::Stable, rules::pylint::rules::TooManyStatements),
        (Pylint, "R0916") => (RuleGroup::Preview, rules::pylint::rules::TooManyBooleanExpressions),
        (Pylint, "R0917") => (RuleGroup::Preview, rules::pylint::rules::TooManyPositional),
        (Pylint, "R1701") => (RuleGroup::Stable, rules::pylint::rules::RepeatedIsinstanceCalls),
        (Pylint, "R1702") => (RuleGroup::Preview, rules::pylint::rules::TooManyNestedBlocks),
        (Pylint, "R1704") => (RuleGroup::Preview, rules::pylint::rules::RedefinedArgumentFromLocal),
        (Pylint, "R1706") => (RuleGroup::Removed, rules::pylint::rules::AndOrTernary),
        (Pylint, "R1711") => (RuleGroup::Stable, rules::pylint::rules::UselessReturn),
        (Pylint, "R1714") => (RuleGroup::Stable, rules::pylint::rules::RepeatedEqualityComparison),
        (Pylint, "R1722") => (RuleGroup::Stable, rules::pylint::rules::SysExitAlias),
        (Pylint, "R1730") => (RuleGroup::Preview, rules::pylint::rules::IfStmtMinMax),
        (Pylint, "R1733") => (RuleGroup::Preview, rules::pylint::rules::UnnecessaryDictIndexLookup),
        (Pylint, "R1736") => (RuleGroup::Preview, rules::pylint::rules::UnnecessaryListIndexLookup),
        (Pylint, "R2004") => (RuleGroup::Stable, rules::pylint::rules::MagicValueComparison),
        (Pylint, "R2044") => (RuleGroup::Preview, rules::pylint::rules::EmptyComment),
        (Pylint, "R5501") => (RuleGroup::Stable, rules::pylint::rules::CollapsibleElseIf),
        (Pylint, "R6104") => (RuleGroup::Preview, rules::pylint::rules::NonAugmentedAssignment),
        (Pylint, "R6201") => (RuleGroup::Preview, rules::pylint::rules::LiteralMembership),
        #[allow(deprecated)]
        (Pylint, "R6301") => (RuleGroup::Nursery, rules::pylint::rules::NoSelfUse),
        (Pylint, "W0108") => (RuleGroup::Preview, rules::pylint::rules::UnnecessaryLambda),
        (Pylint, "W0177") => (RuleGroup::Preview, rules::pylint::rules::NanComparison),
        (Pylint, "W0120") => (RuleGroup::Stable, rules::pylint::rules::UselessElseOnLoop),
        (Pylint, "W0127") => (RuleGroup::Stable, rules::pylint::rules::SelfAssigningVariable),
        (Pylint, "W0128") => (RuleGroup::Preview, rules::pylint::rules::RedeclaredAssignedName),
        (Pylint, "W0129") => (RuleGroup::Stable, rules::pylint::rules::AssertOnStringLiteral),
        (Pylint, "W0131") => (RuleGroup::Stable, rules::pylint::rules::NamedExprWithoutContext),
        (Pylint, "W0133") => (RuleGroup::Preview, rules::pylint::rules::UselessExceptionStatement),
        (Pylint, "W0211") => (RuleGroup::Preview, rules::pylint::rules::BadStaticmethodArgument),
        (Pylint, "W0245") => (RuleGroup::Preview, rules::pylint::rules::SuperWithoutBrackets),
        (Pylint, "W0406") => (RuleGroup::Stable, rules::pylint::rules::ImportSelf),
        (Pylint, "W0602") => (RuleGroup::Stable, rules::pylint::rules::GlobalVariableNotAssigned),
        (Pylint, "W0603") => (RuleGroup::Stable, rules::pylint::rules::GlobalStatement),
        (Pylint, "W0604") => (RuleGroup::Preview, rules::pylint::rules::GlobalAtModuleLevel),
        (Pylint, "W0642") => (RuleGroup::Preview, rules::pylint::rules::SelfOrClsAssignment),
        (Pylint, "W0711") => (RuleGroup::Stable, rules::pylint::rules::BinaryOpException),
        (Pylint, "W1501") => (RuleGroup::Preview, rules::pylint::rules::BadOpenMode),
        (Pylint, "W1508") => (RuleGroup::Stable, rules::pylint::rules::InvalidEnvvarDefault),
        (Pylint, "W1509") => (RuleGroup::Stable, rules::pylint::rules::SubprocessPopenPreexecFn),
        (Pylint, "W1510") => (RuleGroup::Stable, rules::pylint::rules::SubprocessRunWithoutCheck),
        (Pylint, "W1514") => (RuleGroup::Preview, rules::pylint::rules::UnspecifiedEncoding),
        #[allow(deprecated)]
        (Pylint, "W1641") => (RuleGroup::Nursery, rules::pylint::rules::EqWithoutHash),
        (Pylint, "W2101") => (RuleGroup::Preview, rules::pylint::rules::UselessWithLock),
        (Pylint, "W2901") => (RuleGroup::Stable, rules::pylint::rules::RedefinedLoopName),
        #[allow(deprecated)]
        (Pylint, "W3201") => (RuleGroup::Nursery, rules::pylint::rules::BadDunderMethodName),
        (Pylint, "W3301") => (RuleGroup::Stable, rules::pylint::rules::NestedMinMax),

        // flake8-async
        (Flake8Async, "100") => (RuleGroup::Stable, rules::flake8_async::rules::BlockingHttpCallInAsyncFunction),
        (Flake8Async, "101") => (RuleGroup::Stable, rules::flake8_async::rules::OpenSleepOrSubprocessInAsyncFunction),
        (Flake8Async, "102") => (RuleGroup::Stable, rules::flake8_async::rules::BlockingOsCallInAsyncFunction),

        // flake8-trio
        (Flake8Trio, "100") => (RuleGroup::Stable, rules::flake8_trio::rules::TrioTimeoutWithoutAwait),
        (Flake8Trio, "105") => (RuleGroup::Stable, rules::flake8_trio::rules::TrioSyncCall),
        (Flake8Trio, "109") => (RuleGroup::Stable, rules::flake8_trio::rules::TrioAsyncFunctionWithTimeout),
        (Flake8Trio, "110") => (RuleGroup::Stable, rules::flake8_trio::rules::TrioUnneededSleep),
        (Flake8Trio, "115") => (RuleGroup::Stable, rules::flake8_trio::rules::TrioZeroSleepCall),

        // flake8-builtins
        (Flake8Builtins, "001") => (RuleGroup::Stable, rules::flake8_builtins::rules::BuiltinVariableShadowing),
        (Flake8Builtins, "002") => (RuleGroup::Stable, rules::flake8_builtins::rules::BuiltinArgumentShadowing),
        (Flake8Builtins, "003") => (RuleGroup::Stable, rules::flake8_builtins::rules::BuiltinAttributeShadowing),

        // flake8-bugbear
        (Flake8Bugbear, "002") => (RuleGroup::Stable, rules::flake8_bugbear::rules::UnaryPrefixIncrementDecrement),
        (Flake8Bugbear, "003") => (RuleGroup::Stable, rules::flake8_bugbear::rules::AssignmentToOsEnviron),
        (Flake8Bugbear, "004") => (RuleGroup::Stable, rules::flake8_bugbear::rules::UnreliableCallableCheck),
        (Flake8Bugbear, "005") => (RuleGroup::Stable, rules::flake8_bugbear::rules::StripWithMultiCharacters),
        (Flake8Bugbear, "006") => (RuleGroup::Stable, rules::flake8_bugbear::rules::MutableArgumentDefault),
        (Flake8Bugbear, "007") => (RuleGroup::Stable, rules::flake8_bugbear::rules::UnusedLoopControlVariable),
        (Flake8Bugbear, "008") => (RuleGroup::Stable, rules::flake8_bugbear::rules::FunctionCallInDefaultArgument),
        (Flake8Bugbear, "009") => (RuleGroup::Stable, rules::flake8_bugbear::rules::GetAttrWithConstant),
        (Flake8Bugbear, "010") => (RuleGroup::Stable, rules::flake8_bugbear::rules::SetAttrWithConstant),
        (Flake8Bugbear, "011") => (RuleGroup::Stable, rules::flake8_bugbear::rules::AssertFalse),
        (Flake8Bugbear, "012") => (RuleGroup::Stable, rules::flake8_bugbear::rules::JumpStatementInFinally),
        (Flake8Bugbear, "013") => (RuleGroup::Stable, rules::flake8_bugbear::rules::RedundantTupleInExceptionHandler),
        (Flake8Bugbear, "014") => (RuleGroup::Stable, rules::flake8_bugbear::rules::DuplicateHandlerException),
        (Flake8Bugbear, "015") => (RuleGroup::Stable, rules::flake8_bugbear::rules::UselessComparison),
        (Flake8Bugbear, "016") => (RuleGroup::Stable, rules::flake8_bugbear::rules::RaiseLiteral),
        (Flake8Bugbear, "017") => (RuleGroup::Stable, rules::flake8_bugbear::rules::AssertRaisesException),
        (Flake8Bugbear, "018") => (RuleGroup::Stable, rules::flake8_bugbear::rules::UselessExpression),
        (Flake8Bugbear, "019") => (RuleGroup::Stable, rules::flake8_bugbear::rules::CachedInstanceMethod),
        (Flake8Bugbear, "020") => (RuleGroup::Stable, rules::flake8_bugbear::rules::LoopVariableOverridesIterator),
        (Flake8Bugbear, "021") => (RuleGroup::Stable, rules::flake8_bugbear::rules::FStringDocstring),
        (Flake8Bugbear, "022") => (RuleGroup::Stable, rules::flake8_bugbear::rules::UselessContextlibSuppress),
        (Flake8Bugbear, "023") => (RuleGroup::Stable, rules::flake8_bugbear::rules::FunctionUsesLoopVariable),
        (Flake8Bugbear, "024") => (RuleGroup::Stable, rules::flake8_bugbear::rules::AbstractBaseClassWithoutAbstractMethod),
        (Flake8Bugbear, "025") => (RuleGroup::Stable, rules::flake8_bugbear::rules::DuplicateTryBlockException),
        (Flake8Bugbear, "026") => (RuleGroup::Stable, rules::flake8_bugbear::rules::StarArgUnpackingAfterKeywordArg),
        (Flake8Bugbear, "027") => (RuleGroup::Stable, rules::flake8_bugbear::rules::EmptyMethodWithoutAbstractDecorator),
        (Flake8Bugbear, "028") => (RuleGroup::Stable, rules::flake8_bugbear::rules::NoExplicitStacklevel),
        (Flake8Bugbear, "029") => (RuleGroup::Stable, rules::flake8_bugbear::rules::ExceptWithEmptyTuple),
        (Flake8Bugbear, "030") => (RuleGroup::Stable, rules::flake8_bugbear::rules::ExceptWithNonExceptionClasses),
        (Flake8Bugbear, "031") => (RuleGroup::Stable, rules::flake8_bugbear::rules::ReuseOfGroupbyGenerator),
        (Flake8Bugbear, "032") => (RuleGroup::Stable, rules::flake8_bugbear::rules::UnintentionalTypeAnnotation),
        (Flake8Bugbear, "033") => (RuleGroup::Stable, rules::flake8_bugbear::rules::DuplicateValue),
        (Flake8Bugbear, "034") => (RuleGroup::Stable, rules::flake8_bugbear::rules::ReSubPositionalArgs),
        (Flake8Bugbear, "035") => (RuleGroup::Stable, rules::flake8_bugbear::rules::StaticKeyDictComprehension),
        (Flake8Bugbear, "904") => (RuleGroup::Stable, rules::flake8_bugbear::rules::RaiseWithoutFromInsideExcept),
        (Flake8Bugbear, "905") => (RuleGroup::Stable, rules::flake8_bugbear::rules::ZipWithoutExplicitStrict),
        (Flake8Bugbear, "909") => (RuleGroup::Preview, rules::flake8_bugbear::rules::LoopIteratorMutation),

        // flake8-blind-except
        (Flake8BlindExcept, "001") => (RuleGroup::Stable, rules::flake8_blind_except::rules::BlindExcept),

        // flake8-comprehensions
        (Flake8Comprehensions, "00") => (RuleGroup::Stable, rules::flake8_comprehensions::rules::UnnecessaryGeneratorList),
        (Flake8Comprehensions, "01") => (RuleGroup::Stable, rules::flake8_comprehensions::rules::UnnecessaryGeneratorSet),
        (Flake8Comprehensions, "02") => (RuleGroup::Stable, rules::flake8_comprehensions::rules::UnnecessaryGeneratorDict),
        (Flake8Comprehensions, "03") => (RuleGroup::Stable, rules::flake8_comprehensions::rules::UnnecessaryListComprehensionSet),
        (Flake8Comprehensions, "04") => (RuleGroup::Stable, rules::flake8_comprehensions::rules::UnnecessaryListComprehensionDict),
        (Flake8Comprehensions, "05") => (RuleGroup::Stable, rules::flake8_comprehensions::rules::UnnecessaryLiteralSet),
        (Flake8Comprehensions, "06") => (RuleGroup::Stable, rules::flake8_comprehensions::rules::UnnecessaryLiteralDict),
        (Flake8Comprehensions, "08") => (RuleGroup::Stable, rules::flake8_comprehensions::rules::UnnecessaryCollectionCall),
        (Flake8Comprehensions, "09") => (RuleGroup::Stable, rules::flake8_comprehensions::rules::UnnecessaryLiteralWithinTupleCall),
        (Flake8Comprehensions, "10") => (RuleGroup::Stable, rules::flake8_comprehensions::rules::UnnecessaryLiteralWithinListCall),
        (Flake8Comprehensions, "11") => (RuleGroup::Stable, rules::flake8_comprehensions::rules::UnnecessaryListCall),
        (Flake8Comprehensions, "13") => (RuleGroup::Stable, rules::flake8_comprehensions::rules::UnnecessaryCallAroundSorted),
        (Flake8Comprehensions, "14") => (RuleGroup::Stable, rules::flake8_comprehensions::rules::UnnecessaryDoubleCastOrProcess),
        (Flake8Comprehensions, "15") => (RuleGroup::Stable, rules::flake8_comprehensions::rules::UnnecessarySubscriptReversal),
        (Flake8Comprehensions, "16") => (RuleGroup::Stable, rules::flake8_comprehensions::rules::UnnecessaryComprehension),
        (Flake8Comprehensions, "17") => (RuleGroup::Stable, rules::flake8_comprehensions::rules::UnnecessaryMap),
        (Flake8Comprehensions, "18") => (RuleGroup::Stable, rules::flake8_comprehensions::rules::UnnecessaryLiteralWithinDictCall),
        (Flake8Comprehensions, "19") => (RuleGroup::Stable, rules::flake8_comprehensions::rules::UnnecessaryComprehensionInCall),

        // flake8-debugger
        (Flake8Debugger, "0") => (RuleGroup::Stable, rules::flake8_debugger::rules::Debugger),

        // mccabe
        (McCabe, "1") => (RuleGroup::Stable, rules::mccabe::rules::ComplexStructure),

        // flake8-tidy-imports
        (Flake8TidyImports, "251") => (RuleGroup::Stable, rules::flake8_tidy_imports::rules::BannedApi),
        (Flake8TidyImports, "252") => (RuleGroup::Stable, rules::flake8_tidy_imports::rules::RelativeImports),
        (Flake8TidyImports, "253") => (RuleGroup::Stable, rules::flake8_tidy_imports::rules::BannedModuleLevelImports),

        // flake8-return
        (Flake8Return, "501") => (RuleGroup::Stable, rules::flake8_return::rules::UnnecessaryReturnNone),
        (Flake8Return, "502") => (RuleGroup::Stable, rules::flake8_return::rules::ImplicitReturnValue),
        (Flake8Return, "503") => (RuleGroup::Stable, rules::flake8_return::rules::ImplicitReturn),
        (Flake8Return, "504") => (RuleGroup::Stable, rules::flake8_return::rules::UnnecessaryAssign),
        (Flake8Return, "505") => (RuleGroup::Stable, rules::flake8_return::rules::SuperfluousElseReturn),
        (Flake8Return, "506") => (RuleGroup::Stable, rules::flake8_return::rules::SuperfluousElseRaise),
        (Flake8Return, "507") => (RuleGroup::Stable, rules::flake8_return::rules::SuperfluousElseContinue),
        (Flake8Return, "508") => (RuleGroup::Stable, rules::flake8_return::rules::SuperfluousElseBreak),

        // flake8-gettext
        (Flake8GetText, "001") => (RuleGroup::Stable, rules::flake8_gettext::rules::FStringInGetTextFuncCall),
        (Flake8GetText, "002") => (RuleGroup::Stable, rules::flake8_gettext::rules::FormatInGetTextFuncCall),
        (Flake8GetText, "003") => (RuleGroup::Stable, rules::flake8_gettext::rules::PrintfInGetTextFuncCall),

        // flake8-implicit-str-concat
        (Flake8ImplicitStrConcat, "001") => (RuleGroup::Stable, rules::flake8_implicit_str_concat::rules::SingleLineImplicitStringConcatenation),
        (Flake8ImplicitStrConcat, "002") => (RuleGroup::Stable, rules::flake8_implicit_str_concat::rules::MultiLineImplicitStringConcatenation),
        (Flake8ImplicitStrConcat, "003") => (RuleGroup::Stable, rules::flake8_implicit_str_concat::rules::ExplicitStringConcatenation),

        // flake8-print
        (Flake8Print, "1") => (RuleGroup::Stable, rules::flake8_print::rules::Print),
        (Flake8Print, "3") => (RuleGroup::Stable, rules::flake8_print::rules::PPrint),

        // flake8-quotes
        (Flake8Quotes, "000") => (RuleGroup::Stable, rules::flake8_quotes::rules::BadQuotesInlineString),
        (Flake8Quotes, "001") => (RuleGroup::Stable, rules::flake8_quotes::rules::BadQuotesMultilineString),
        (Flake8Quotes, "002") => (RuleGroup::Stable, rules::flake8_quotes::rules::BadQuotesDocstring),
        (Flake8Quotes, "003") => (RuleGroup::Stable, rules::flake8_quotes::rules::AvoidableEscapedQuote),
        (Flake8Quotes, "004") => (RuleGroup::Stable, rules::flake8_quotes::rules::UnnecessaryEscapedQuote),

        // flake8-annotations
        (Flake8Annotations, "001") => (RuleGroup::Stable, rules::flake8_annotations::rules::MissingTypeFunctionArgument),
        (Flake8Annotations, "002") => (RuleGroup::Stable, rules::flake8_annotations::rules::MissingTypeArgs),
        (Flake8Annotations, "003") => (RuleGroup::Stable, rules::flake8_annotations::rules::MissingTypeKwargs),
        (Flake8Annotations, "101") => (RuleGroup::Deprecated, rules::flake8_annotations::rules::MissingTypeSelf),
        (Flake8Annotations, "102") => (RuleGroup::Deprecated, rules::flake8_annotations::rules::MissingTypeCls),
        (Flake8Annotations, "201") => (RuleGroup::Stable, rules::flake8_annotations::rules::MissingReturnTypeUndocumentedPublicFunction),
        (Flake8Annotations, "202") => (RuleGroup::Stable, rules::flake8_annotations::rules::MissingReturnTypePrivateFunction),
        (Flake8Annotations, "204") => (RuleGroup::Stable, rules::flake8_annotations::rules::MissingReturnTypeSpecialMethod),
        (Flake8Annotations, "205") => (RuleGroup::Stable, rules::flake8_annotations::rules::MissingReturnTypeStaticMethod),
        (Flake8Annotations, "206") => (RuleGroup::Stable, rules::flake8_annotations::rules::MissingReturnTypeClassMethod),
        (Flake8Annotations, "401") => (RuleGroup::Stable, rules::flake8_annotations::rules::AnyType),

        // flake8-future-annotations
        (Flake8FutureAnnotations, "100") => (RuleGroup::Stable, rules::flake8_future_annotations::rules::FutureRewritableTypeAnnotation),
        (Flake8FutureAnnotations, "102") => (RuleGroup::Stable, rules::flake8_future_annotations::rules::FutureRequiredTypeAnnotation),

        // flake8-2020
        (Flake82020, "101") => (RuleGroup::Stable, rules::flake8_2020::rules::SysVersionSlice3),
        (Flake82020, "102") => (RuleGroup::Stable, rules::flake8_2020::rules::SysVersion2),
        (Flake82020, "103") => (RuleGroup::Stable, rules::flake8_2020::rules::SysVersionCmpStr3),
        (Flake82020, "201") => (RuleGroup::Stable, rules::flake8_2020::rules::SysVersionInfo0Eq3),
        (Flake82020, "202") => (RuleGroup::Stable, rules::flake8_2020::rules::SixPY3),
        (Flake82020, "203") => (RuleGroup::Stable, rules::flake8_2020::rules::SysVersionInfo1CmpInt),
        (Flake82020, "204") => (RuleGroup::Stable, rules::flake8_2020::rules::SysVersionInfoMinorCmpInt),
        (Flake82020, "301") => (RuleGroup::Stable, rules::flake8_2020::rules::SysVersion0),
        (Flake82020, "302") => (RuleGroup::Stable, rules::flake8_2020::rules::SysVersionCmpStr10),
        (Flake82020, "303") => (RuleGroup::Stable, rules::flake8_2020::rules::SysVersionSlice1),

        // flake8-simplify
        (Flake8Simplify, "101") => (RuleGroup::Stable, rules::flake8_simplify::rules::DuplicateIsinstanceCall),
        (Flake8Simplify, "102") => (RuleGroup::Stable, rules::flake8_simplify::rules::CollapsibleIf),
        (Flake8Simplify, "103") => (RuleGroup::Stable, rules::flake8_simplify::rules::NeedlessBool),
        (Flake8Simplify, "105") => (RuleGroup::Stable, rules::flake8_simplify::rules::SuppressibleException),
        (Flake8Simplify, "107") => (RuleGroup::Stable, rules::flake8_simplify::rules::ReturnInTryExceptFinally),
        (Flake8Simplify, "108") => (RuleGroup::Stable, rules::flake8_simplify::rules::IfElseBlockInsteadOfIfExp),
        (Flake8Simplify, "109") => (RuleGroup::Stable, rules::flake8_simplify::rules::CompareWithTuple),
        (Flake8Simplify, "110") => (RuleGroup::Stable, rules::flake8_simplify::rules::ReimplementedBuiltin),
        (Flake8Simplify, "112") => (RuleGroup::Stable, rules::flake8_simplify::rules::UncapitalizedEnvironmentVariables),
        (Flake8Simplify, "113") => (RuleGroup::Stable, rules::flake8_simplify::rules::EnumerateForLoop),
        (Flake8Simplify, "114") => (RuleGroup::Stable, rules::flake8_simplify::rules::IfWithSameArms),
        (Flake8Simplify, "115") => (RuleGroup::Stable, rules::flake8_simplify::rules::OpenFileWithContextHandler),
        (Flake8Simplify, "116") => (RuleGroup::Stable, rules::flake8_simplify::rules::IfElseBlockInsteadOfDictLookup),
        (Flake8Simplify, "117") => (RuleGroup::Stable, rules::flake8_simplify::rules::MultipleWithStatements),
        (Flake8Simplify, "118") => (RuleGroup::Stable, rules::flake8_simplify::rules::InDictKeys),
        (Flake8Simplify, "201") => (RuleGroup::Stable, rules::flake8_simplify::rules::NegateEqualOp),
        (Flake8Simplify, "202") => (RuleGroup::Stable, rules::flake8_simplify::rules::NegateNotEqualOp),
        (Flake8Simplify, "208") => (RuleGroup::Stable, rules::flake8_simplify::rules::DoubleNegation),
        (Flake8Simplify, "210") => (RuleGroup::Stable, rules::flake8_simplify::rules::IfExprWithTrueFalse),
        (Flake8Simplify, "211") => (RuleGroup::Stable, rules::flake8_simplify::rules::IfExprWithFalseTrue),
        (Flake8Simplify, "212") => (RuleGroup::Stable, rules::flake8_simplify::rules::IfExprWithTwistedArms),
        (Flake8Simplify, "220") => (RuleGroup::Stable, rules::flake8_simplify::rules::ExprAndNotExpr),
        (Flake8Simplify, "221") => (RuleGroup::Stable, rules::flake8_simplify::rules::ExprOrNotExpr),
        (Flake8Simplify, "222") => (RuleGroup::Stable, rules::flake8_simplify::rules::ExprOrTrue),
        (Flake8Simplify, "223") => (RuleGroup::Stable, rules::flake8_simplify::rules::ExprAndFalse),
        (Flake8Simplify, "300") => (RuleGroup::Stable, rules::flake8_simplify::rules::YodaConditions),
        (Flake8Simplify, "401") => (RuleGroup::Stable, rules::flake8_simplify::rules::IfElseBlockInsteadOfDictGet),
        (Flake8Simplify, "910") => (RuleGroup::Stable, rules::flake8_simplify::rules::DictGetWithNoneDefault),
        (Flake8Simplify, "911") => (RuleGroup::Stable, rules::flake8_simplify::rules::ZipDictKeysAndValues),

        // flake8-copyright
        #[allow(deprecated)]
        (Flake8Copyright, "001") => (RuleGroup::Nursery, rules::flake8_copyright::rules::MissingCopyrightNotice),

        // pyupgrade
        (Pyupgrade, "001") => (RuleGroup::Stable, rules::pyupgrade::rules::UselessMetaclassType),
        (Pyupgrade, "003") => (RuleGroup::Stable, rules::pyupgrade::rules::TypeOfPrimitive),
        (Pyupgrade, "004") => (RuleGroup::Stable, rules::pyupgrade::rules::UselessObjectInheritance),
        (Pyupgrade, "005") => (RuleGroup::Stable, rules::pyupgrade::rules::DeprecatedUnittestAlias),
        (Pyupgrade, "006") => (RuleGroup::Stable, rules::pyupgrade::rules::NonPEP585Annotation),
        (Pyupgrade, "007") => (RuleGroup::Stable, rules::pyupgrade::rules::NonPEP604Annotation),
        (Pyupgrade, "008") => (RuleGroup::Stable, rules::pyupgrade::rules::SuperCallWithParameters),
        (Pyupgrade, "009") => (RuleGroup::Stable, rules::pyupgrade::rules::UTF8EncodingDeclaration),
        (Pyupgrade, "010") => (RuleGroup::Stable, rules::pyupgrade::rules::UnnecessaryFutureImport),
        (Pyupgrade, "011") => (RuleGroup::Stable, rules::pyupgrade::rules::LRUCacheWithoutParameters),
        (Pyupgrade, "012") => (RuleGroup::Stable, rules::pyupgrade::rules::UnnecessaryEncodeUTF8),
        (Pyupgrade, "013") => (RuleGroup::Stable, rules::pyupgrade::rules::ConvertTypedDictFunctionalToClass),
        (Pyupgrade, "014") => (RuleGroup::Stable, rules::pyupgrade::rules::ConvertNamedTupleFunctionalToClass),
        (Pyupgrade, "015") => (RuleGroup::Stable, rules::pyupgrade::rules::RedundantOpenModes),
        (Pyupgrade, "017") => (RuleGroup::Stable, rules::pyupgrade::rules::DatetimeTimezoneUTC),
        (Pyupgrade, "018") => (RuleGroup::Stable, rules::pyupgrade::rules::NativeLiterals),
        (Pyupgrade, "019") => (RuleGroup::Stable, rules::pyupgrade::rules::TypingTextStrAlias),
        (Pyupgrade, "020") => (RuleGroup::Stable, rules::pyupgrade::rules::OpenAlias),
        (Pyupgrade, "021") => (RuleGroup::Stable, rules::pyupgrade::rules::ReplaceUniversalNewlines),
        (Pyupgrade, "022") => (RuleGroup::Stable, rules::pyupgrade::rules::ReplaceStdoutStderr),
        (Pyupgrade, "023") => (RuleGroup::Stable, rules::pyupgrade::rules::DeprecatedCElementTree),
        (Pyupgrade, "024") => (RuleGroup::Stable, rules::pyupgrade::rules::OSErrorAlias),
        (Pyupgrade, "025") => (RuleGroup::Stable, rules::pyupgrade::rules::UnicodeKindPrefix),
        (Pyupgrade, "026") => (RuleGroup::Stable, rules::pyupgrade::rules::DeprecatedMockImport),
        (Pyupgrade, "027") => (RuleGroup::Stable, rules::pyupgrade::rules::UnpackedListComprehension),
        (Pyupgrade, "028") => (RuleGroup::Stable, rules::pyupgrade::rules::YieldInForLoop),
        (Pyupgrade, "029") => (RuleGroup::Stable, rules::pyupgrade::rules::UnnecessaryBuiltinImport),
        (Pyupgrade, "030") => (RuleGroup::Stable, rules::pyupgrade::rules::FormatLiterals),
        (Pyupgrade, "031") => (RuleGroup::Stable, rules::pyupgrade::rules::PrintfStringFormatting),
        (Pyupgrade, "032") => (RuleGroup::Stable, rules::pyupgrade::rules::FString),
        (Pyupgrade, "033") => (RuleGroup::Stable, rules::pyupgrade::rules::LRUCacheWithMaxsizeNone),
        (Pyupgrade, "034") => (RuleGroup::Stable, rules::pyupgrade::rules::ExtraneousParentheses),
        (Pyupgrade, "035") => (RuleGroup::Stable, rules::pyupgrade::rules::DeprecatedImport),
        (Pyupgrade, "036") => (RuleGroup::Stable, rules::pyupgrade::rules::OutdatedVersionBlock),
        (Pyupgrade, "037") => (RuleGroup::Stable, rules::pyupgrade::rules::QuotedAnnotation),
        (Pyupgrade, "038") => (RuleGroup::Stable, rules::pyupgrade::rules::NonPEP604Isinstance),
        (Pyupgrade, "039") => (RuleGroup::Stable, rules::pyupgrade::rules::UnnecessaryClassParentheses),
        (Pyupgrade, "040") => (RuleGroup::Stable, rules::pyupgrade::rules::NonPEP695TypeAlias),
        (Pyupgrade, "041") => (RuleGroup::Stable, rules::pyupgrade::rules::TimeoutErrorAlias),
        (Pyupgrade, "042") => (RuleGroup::Preview, rules::pyupgrade::rules::ReplaceStrEnum),

        // pydocstyle
        (Pydocstyle, "100") => (RuleGroup::Stable, rules::pydocstyle::rules::UndocumentedPublicModule),
        (Pydocstyle, "101") => (RuleGroup::Stable, rules::pydocstyle::rules::UndocumentedPublicClass),
        (Pydocstyle, "102") => (RuleGroup::Stable, rules::pydocstyle::rules::UndocumentedPublicMethod),
        (Pydocstyle, "103") => (RuleGroup::Stable, rules::pydocstyle::rules::UndocumentedPublicFunction),
        (Pydocstyle, "104") => (RuleGroup::Stable, rules::pydocstyle::rules::UndocumentedPublicPackage),
        (Pydocstyle, "105") => (RuleGroup::Stable, rules::pydocstyle::rules::UndocumentedMagicMethod),
        (Pydocstyle, "106") => (RuleGroup::Stable, rules::pydocstyle::rules::UndocumentedPublicNestedClass),
        (Pydocstyle, "107") => (RuleGroup::Stable, rules::pydocstyle::rules::UndocumentedPublicInit),
        (Pydocstyle, "200") => (RuleGroup::Stable, rules::pydocstyle::rules::FitsOnOneLine),
        (Pydocstyle, "201") => (RuleGroup::Stable, rules::pydocstyle::rules::NoBlankLineBeforeFunction),
        (Pydocstyle, "202") => (RuleGroup::Stable, rules::pydocstyle::rules::NoBlankLineAfterFunction),
        (Pydocstyle, "203") => (RuleGroup::Stable, rules::pydocstyle::rules::OneBlankLineBeforeClass),
        (Pydocstyle, "204") => (RuleGroup::Stable, rules::pydocstyle::rules::OneBlankLineAfterClass),
        (Pydocstyle, "205") => (RuleGroup::Stable, rules::pydocstyle::rules::BlankLineAfterSummary),
        (Pydocstyle, "206") => (RuleGroup::Stable, rules::pydocstyle::rules::IndentWithSpaces),
        (Pydocstyle, "207") => (RuleGroup::Stable, rules::pydocstyle::rules::UnderIndentation),
        (Pydocstyle, "208") => (RuleGroup::Stable, rules::pydocstyle::rules::OverIndentation),
        (Pydocstyle, "209") => (RuleGroup::Stable, rules::pydocstyle::rules::NewLineAfterLastParagraph),
        (Pydocstyle, "210") => (RuleGroup::Stable, rules::pydocstyle::rules::SurroundingWhitespace),
        (Pydocstyle, "211") => (RuleGroup::Stable, rules::pydocstyle::rules::BlankLineBeforeClass),
        (Pydocstyle, "212") => (RuleGroup::Stable, rules::pydocstyle::rules::MultiLineSummaryFirstLine),
        (Pydocstyle, "213") => (RuleGroup::Stable, rules::pydocstyle::rules::MultiLineSummarySecondLine),
        (Pydocstyle, "214") => (RuleGroup::Stable, rules::pydocstyle::rules::SectionNotOverIndented),
        (Pydocstyle, "215") => (RuleGroup::Stable, rules::pydocstyle::rules::SectionUnderlineNotOverIndented),
        (Pydocstyle, "300") => (RuleGroup::Stable, rules::pydocstyle::rules::TripleSingleQuotes),
        (Pydocstyle, "301") => (RuleGroup::Stable, rules::pydocstyle::rules::EscapeSequenceInDocstring),
        (Pydocstyle, "400") => (RuleGroup::Stable, rules::pydocstyle::rules::EndsInPeriod),
        (Pydocstyle, "401") => (RuleGroup::Stable, rules::pydocstyle::rules::NonImperativeMood),
        (Pydocstyle, "402") => (RuleGroup::Stable, rules::pydocstyle::rules::NoSignature),
        (Pydocstyle, "403") => (RuleGroup::Stable, rules::pydocstyle::rules::FirstLineCapitalized),
        (Pydocstyle, "404") => (RuleGroup::Stable, rules::pydocstyle::rules::DocstringStartsWithThis),
        (Pydocstyle, "405") => (RuleGroup::Stable, rules::pydocstyle::rules::CapitalizeSectionName),
        (Pydocstyle, "406") => (RuleGroup::Stable, rules::pydocstyle::rules::NewLineAfterSectionName),
        (Pydocstyle, "407") => (RuleGroup::Stable, rules::pydocstyle::rules::DashedUnderlineAfterSection),
        (Pydocstyle, "408") => (RuleGroup::Stable, rules::pydocstyle::rules::SectionUnderlineAfterName),
        (Pydocstyle, "409") => (RuleGroup::Stable, rules::pydocstyle::rules::SectionUnderlineMatchesSectionLength),
        (Pydocstyle, "410") => (RuleGroup::Stable, rules::pydocstyle::rules::NoBlankLineAfterSection),
        (Pydocstyle, "411") => (RuleGroup::Stable, rules::pydocstyle::rules::NoBlankLineBeforeSection),
        (Pydocstyle, "412") => (RuleGroup::Stable, rules::pydocstyle::rules::BlankLinesBetweenHeaderAndContent),
        (Pydocstyle, "413") => (RuleGroup::Stable, rules::pydocstyle::rules::BlankLineAfterLastSection),
        (Pydocstyle, "414") => (RuleGroup::Stable, rules::pydocstyle::rules::EmptyDocstringSection),
        (Pydocstyle, "415") => (RuleGroup::Stable, rules::pydocstyle::rules::EndsInPunctuation),
        (Pydocstyle, "416") => (RuleGroup::Stable, rules::pydocstyle::rules::SectionNameEndsInColon),
        (Pydocstyle, "417") => (RuleGroup::Stable, rules::pydocstyle::rules::UndocumentedParam),
        (Pydocstyle, "418") => (RuleGroup::Stable, rules::pydocstyle::rules::OverloadWithDocstring),
        (Pydocstyle, "419") => (RuleGroup::Stable, rules::pydocstyle::rules::EmptyDocstring),

        // pep8-naming
        (PEP8Naming, "801") => (RuleGroup::Stable, rules::pep8_naming::rules::InvalidClassName),
        (PEP8Naming, "802") => (RuleGroup::Stable, rules::pep8_naming::rules::InvalidFunctionName),
        (PEP8Naming, "803") => (RuleGroup::Stable, rules::pep8_naming::rules::InvalidArgumentName),
        (PEP8Naming, "804") => (RuleGroup::Stable, rules::pep8_naming::rules::InvalidFirstArgumentNameForClassMethod),
        (PEP8Naming, "805") => (RuleGroup::Stable, rules::pep8_naming::rules::InvalidFirstArgumentNameForMethod),
        (PEP8Naming, "806") => (RuleGroup::Stable, rules::pep8_naming::rules::NonLowercaseVariableInFunction),
        (PEP8Naming, "807") => (RuleGroup::Stable, rules::pep8_naming::rules::DunderFunctionName),
        (PEP8Naming, "811") => (RuleGroup::Stable, rules::pep8_naming::rules::ConstantImportedAsNonConstant),
        (PEP8Naming, "812") => (RuleGroup::Stable, rules::pep8_naming::rules::LowercaseImportedAsNonLowercase),
        (PEP8Naming, "813") => (RuleGroup::Stable, rules::pep8_naming::rules::CamelcaseImportedAsLowercase),
        (PEP8Naming, "814") => (RuleGroup::Stable, rules::pep8_naming::rules::CamelcaseImportedAsConstant),
        (PEP8Naming, "815") => (RuleGroup::Stable, rules::pep8_naming::rules::MixedCaseVariableInClassScope),
        (PEP8Naming, "816") => (RuleGroup::Stable, rules::pep8_naming::rules::MixedCaseVariableInGlobalScope),
        (PEP8Naming, "817") => (RuleGroup::Stable, rules::pep8_naming::rules::CamelcaseImportedAsAcronym),
        (PEP8Naming, "818") => (RuleGroup::Stable, rules::pep8_naming::rules::ErrorSuffixOnExceptionName),
        (PEP8Naming, "999") => (RuleGroup::Stable, rules::pep8_naming::rules::InvalidModuleName),

        // isort
        (Isort, "001") => (RuleGroup::Stable, rules::isort::rules::UnsortedImports),
        (Isort, "002") => (RuleGroup::Stable, rules::isort::rules::MissingRequiredImport),

        // eradicate
        (Eradicate, "001") => (RuleGroup::Stable, rules::eradicate::rules::CommentedOutCode),

        // flake8-bandit
        (Flake8Bandit, "101") => (RuleGroup::Stable, rules::flake8_bandit::rules::Assert),
        (Flake8Bandit, "102") => (RuleGroup::Stable, rules::flake8_bandit::rules::ExecBuiltin),
        (Flake8Bandit, "103") => (RuleGroup::Stable, rules::flake8_bandit::rules::BadFilePermissions),
        (Flake8Bandit, "104") => (RuleGroup::Stable, rules::flake8_bandit::rules::HardcodedBindAllInterfaces),
        (Flake8Bandit, "105") => (RuleGroup::Stable, rules::flake8_bandit::rules::HardcodedPasswordString),
        (Flake8Bandit, "106") => (RuleGroup::Stable, rules::flake8_bandit::rules::HardcodedPasswordFuncArg),
        (Flake8Bandit, "107") => (RuleGroup::Stable, rules::flake8_bandit::rules::HardcodedPasswordDefault),
        (Flake8Bandit, "108") => (RuleGroup::Stable, rules::flake8_bandit::rules::HardcodedTempFile),
        (Flake8Bandit, "110") => (RuleGroup::Stable, rules::flake8_bandit::rules::TryExceptPass),
        (Flake8Bandit, "112") => (RuleGroup::Stable, rules::flake8_bandit::rules::TryExceptContinue),
        (Flake8Bandit, "113") => (RuleGroup::Stable, rules::flake8_bandit::rules::RequestWithoutTimeout),
        (Flake8Bandit, "201") => (RuleGroup::Stable, rules::flake8_bandit::rules::FlaskDebugTrue),
        (Flake8Bandit, "202") => (RuleGroup::Stable, rules::flake8_bandit::rules::TarfileUnsafeMembers),
        (Flake8Bandit, "301") => (RuleGroup::Stable, rules::flake8_bandit::rules::SuspiciousPickleUsage),
        (Flake8Bandit, "302") => (RuleGroup::Stable, rules::flake8_bandit::rules::SuspiciousMarshalUsage),
        (Flake8Bandit, "303") => (RuleGroup::Stable, rules::flake8_bandit::rules::SuspiciousInsecureHashUsage),
        (Flake8Bandit, "304") => (RuleGroup::Stable, rules::flake8_bandit::rules::SuspiciousInsecureCipherUsage),
        (Flake8Bandit, "305") => (RuleGroup::Stable, rules::flake8_bandit::rules::SuspiciousInsecureCipherModeUsage),
        (Flake8Bandit, "306") => (RuleGroup::Stable, rules::flake8_bandit::rules::SuspiciousMktempUsage),
        (Flake8Bandit, "307") => (RuleGroup::Stable, rules::flake8_bandit::rules::SuspiciousEvalUsage),
        (Flake8Bandit, "308") => (RuleGroup::Stable, rules::flake8_bandit::rules::SuspiciousMarkSafeUsage),
        (Flake8Bandit, "310") => (RuleGroup::Stable, rules::flake8_bandit::rules::SuspiciousURLOpenUsage),
        (Flake8Bandit, "311") => (RuleGroup::Stable, rules::flake8_bandit::rules::SuspiciousNonCryptographicRandomUsage),
        (Flake8Bandit, "312") => (RuleGroup::Stable, rules::flake8_bandit::rules::SuspiciousTelnetUsage),
        (Flake8Bandit, "313") => (RuleGroup::Stable, rules::flake8_bandit::rules::SuspiciousXMLCElementTreeUsage),
        (Flake8Bandit, "314") => (RuleGroup::Stable, rules::flake8_bandit::rules::SuspiciousXMLElementTreeUsage),
        (Flake8Bandit, "315") => (RuleGroup::Stable, rules::flake8_bandit::rules::SuspiciousXMLExpatReaderUsage),
        (Flake8Bandit, "316") => (RuleGroup::Stable, rules::flake8_bandit::rules::SuspiciousXMLExpatBuilderUsage),
        (Flake8Bandit, "317") => (RuleGroup::Stable, rules::flake8_bandit::rules::SuspiciousXMLSaxUsage),
        (Flake8Bandit, "318") => (RuleGroup::Stable, rules::flake8_bandit::rules::SuspiciousXMLMiniDOMUsage),
        (Flake8Bandit, "319") => (RuleGroup::Stable, rules::flake8_bandit::rules::SuspiciousXMLPullDOMUsage),
        (Flake8Bandit, "320") => (RuleGroup::Stable, rules::flake8_bandit::rules::SuspiciousXMLETreeUsage),
        (Flake8Bandit, "321") => (RuleGroup::Stable, rules::flake8_bandit::rules::SuspiciousFTPLibUsage),
        (Flake8Bandit, "323") => (RuleGroup::Stable, rules::flake8_bandit::rules::SuspiciousUnverifiedContextUsage),
        (Flake8Bandit, "324") => (RuleGroup::Stable, rules::flake8_bandit::rules::HashlibInsecureHashFunction),
        (Flake8Bandit, "401") => (RuleGroup::Preview, rules::flake8_bandit::rules::SuspiciousTelnetlibImport),
        (Flake8Bandit, "402") => (RuleGroup::Preview, rules::flake8_bandit::rules::SuspiciousFtplibImport),
        (Flake8Bandit, "403") => (RuleGroup::Preview, rules::flake8_bandit::rules::SuspiciousPickleImport),
        (Flake8Bandit, "404") => (RuleGroup::Preview, rules::flake8_bandit::rules::SuspiciousSubprocessImport),
        (Flake8Bandit, "405") => (RuleGroup::Preview, rules::flake8_bandit::rules::SuspiciousXmlEtreeImport),
        (Flake8Bandit, "406") => (RuleGroup::Preview, rules::flake8_bandit::rules::SuspiciousXmlSaxImport),
        (Flake8Bandit, "407") => (RuleGroup::Preview, rules::flake8_bandit::rules::SuspiciousXmlExpatImport),
        (Flake8Bandit, "408") => (RuleGroup::Preview, rules::flake8_bandit::rules::SuspiciousXmlMinidomImport),
        (Flake8Bandit, "409") => (RuleGroup::Preview, rules::flake8_bandit::rules::SuspiciousXmlPulldomImport),
        (Flake8Bandit, "410") => (RuleGroup::Removed, rules::flake8_bandit::rules::SuspiciousLxmlImport),
        (Flake8Bandit, "411") => (RuleGroup::Preview, rules::flake8_bandit::rules::SuspiciousXmlrpcImport),
        (Flake8Bandit, "412") => (RuleGroup::Preview, rules::flake8_bandit::rules::SuspiciousHttpoxyImport),
        (Flake8Bandit, "413") => (RuleGroup::Preview, rules::flake8_bandit::rules::SuspiciousPycryptoImport),
        (Flake8Bandit, "415") => (RuleGroup::Preview, rules::flake8_bandit::rules::SuspiciousPyghmiImport),
        (Flake8Bandit, "501") => (RuleGroup::Stable, rules::flake8_bandit::rules::RequestWithNoCertValidation),
        (Flake8Bandit, "502") => (RuleGroup::Stable, rules::flake8_bandit::rules::SslInsecureVersion),
        (Flake8Bandit, "503") => (RuleGroup::Stable, rules::flake8_bandit::rules::SslWithBadDefaults),
        (Flake8Bandit, "504") => (RuleGroup::Stable, rules::flake8_bandit::rules::SslWithNoVersion),
        (Flake8Bandit, "505") => (RuleGroup::Stable, rules::flake8_bandit::rules::WeakCryptographicKey),
        (Flake8Bandit, "506") => (RuleGroup::Stable, rules::flake8_bandit::rules::UnsafeYAMLLoad),
        (Flake8Bandit, "507") => (RuleGroup::Stable, rules::flake8_bandit::rules::SSHNoHostKeyVerification),
        (Flake8Bandit, "508") => (RuleGroup::Stable, rules::flake8_bandit::rules::SnmpInsecureVersion),
        (Flake8Bandit, "509") => (RuleGroup::Stable, rules::flake8_bandit::rules::SnmpWeakCryptography),
        (Flake8Bandit, "601") => (RuleGroup::Stable, rules::flake8_bandit::rules::ParamikoCall),
        (Flake8Bandit, "602") => (RuleGroup::Stable, rules::flake8_bandit::rules::SubprocessPopenWithShellEqualsTrue),
        (Flake8Bandit, "603") => (RuleGroup::Stable, rules::flake8_bandit::rules::SubprocessWithoutShellEqualsTrue),
        (Flake8Bandit, "604") => (RuleGroup::Stable, rules::flake8_bandit::rules::CallWithShellEqualsTrue),
        (Flake8Bandit, "605") => (RuleGroup::Stable, rules::flake8_bandit::rules::StartProcessWithAShell),
        (Flake8Bandit, "606") => (RuleGroup::Stable, rules::flake8_bandit::rules::StartProcessWithNoShell),
        (Flake8Bandit, "607") => (RuleGroup::Stable, rules::flake8_bandit::rules::StartProcessWithPartialPath),
        (Flake8Bandit, "608") => (RuleGroup::Stable, rules::flake8_bandit::rules::HardcodedSQLExpression),
        (Flake8Bandit, "609") => (RuleGroup::Stable, rules::flake8_bandit::rules::UnixCommandWildcardInjection),
        (Flake8Bandit, "610") => (RuleGroup::Preview, rules::flake8_bandit::rules::DjangoExtra),
        (Flake8Bandit, "611") => (RuleGroup::Stable, rules::flake8_bandit::rules::DjangoRawSql),
        (Flake8Bandit, "612") => (RuleGroup::Stable, rules::flake8_bandit::rules::LoggingConfigInsecureListen),
        (Flake8Bandit, "701") => (RuleGroup::Stable, rules::flake8_bandit::rules::Jinja2AutoescapeFalse),
        (Flake8Bandit, "702") => (RuleGroup::Stable, rules::flake8_bandit::rules::MakoTemplates),

        // flake8-boolean-trap
        (Flake8BooleanTrap, "001") => (RuleGroup::Stable, rules::flake8_boolean_trap::rules::BooleanTypeHintPositionalArgument),
        (Flake8BooleanTrap, "002") => (RuleGroup::Stable, rules::flake8_boolean_trap::rules::BooleanDefaultValuePositionalArgument),
        (Flake8BooleanTrap, "003") => (RuleGroup::Stable, rules::flake8_boolean_trap::rules::BooleanPositionalValueInCall),

        // flake8-unused-arguments
        (Flake8UnusedArguments, "001") => (RuleGroup::Stable, rules::flake8_unused_arguments::rules::UnusedFunctionArgument),
        (Flake8UnusedArguments, "002") => (RuleGroup::Stable, rules::flake8_unused_arguments::rules::UnusedMethodArgument),
        (Flake8UnusedArguments, "003") => (RuleGroup::Stable, rules::flake8_unused_arguments::rules::UnusedClassMethodArgument),
        (Flake8UnusedArguments, "004") => (RuleGroup::Stable, rules::flake8_unused_arguments::rules::UnusedStaticMethodArgument),
        (Flake8UnusedArguments, "005") => (RuleGroup::Stable, rules::flake8_unused_arguments::rules::UnusedLambdaArgument),

        // flake8-import-conventions
        (Flake8ImportConventions, "001") => (RuleGroup::Stable, rules::flake8_import_conventions::rules::UnconventionalImportAlias),
        (Flake8ImportConventions, "002") => (RuleGroup::Stable, rules::flake8_import_conventions::rules::BannedImportAlias),
        (Flake8ImportConventions, "003") => (RuleGroup::Stable, rules::flake8_import_conventions::rules::BannedImportFrom),

        // flake8-datetimez
        (Flake8Datetimez, "001") => (RuleGroup::Stable, rules::flake8_datetimez::rules::CallDatetimeWithoutTzinfo),
        (Flake8Datetimez, "002") => (RuleGroup::Stable, rules::flake8_datetimez::rules::CallDatetimeToday),
        (Flake8Datetimez, "003") => (RuleGroup::Stable, rules::flake8_datetimez::rules::CallDatetimeUtcnow),
        (Flake8Datetimez, "004") => (RuleGroup::Stable, rules::flake8_datetimez::rules::CallDatetimeUtcfromtimestamp),
        (Flake8Datetimez, "005") => (RuleGroup::Stable, rules::flake8_datetimez::rules::CallDatetimeNowWithoutTzinfo),
        (Flake8Datetimez, "006") => (RuleGroup::Stable, rules::flake8_datetimez::rules::CallDatetimeFromtimestamp),
        (Flake8Datetimez, "007") => (RuleGroup::Stable, rules::flake8_datetimez::rules::CallDatetimeStrptimeWithoutZone),
        (Flake8Datetimez, "011") => (RuleGroup::Stable, rules::flake8_datetimez::rules::CallDateToday),
        (Flake8Datetimez, "012") => (RuleGroup::Stable, rules::flake8_datetimez::rules::CallDateFromtimestamp),

        // pygrep-hooks
        (PygrepHooks, "001") => (RuleGroup::Removed, rules::pygrep_hooks::rules::Eval),
        (PygrepHooks, "002") => (RuleGroup::Removed, rules::pygrep_hooks::rules::DeprecatedLogWarn),
        (PygrepHooks, "003") => (RuleGroup::Stable, rules::pygrep_hooks::rules::BlanketTypeIgnore),
        (PygrepHooks, "004") => (RuleGroup::Stable, rules::pygrep_hooks::rules::BlanketNOQA),
        (PygrepHooks, "005") => (RuleGroup::Stable, rules::pygrep_hooks::rules::InvalidMockAccess),

        // pandas-vet
        (PandasVet, "002") => (RuleGroup::Stable, rules::pandas_vet::rules::PandasUseOfInplaceArgument),
        (PandasVet, "003") => (RuleGroup::Stable, rules::pandas_vet::rules::PandasUseOfDotIsNull),
        (PandasVet, "004") => (RuleGroup::Stable, rules::pandas_vet::rules::PandasUseOfDotNotNull),
        (PandasVet, "007") => (RuleGroup::Stable, rules::pandas_vet::rules::PandasUseOfDotIx),
        (PandasVet, "008") => (RuleGroup::Stable, rules::pandas_vet::rules::PandasUseOfDotAt),
        (PandasVet, "009") => (RuleGroup::Stable, rules::pandas_vet::rules::PandasUseOfDotIat),
        (PandasVet, "010") => (RuleGroup::Stable, rules::pandas_vet::rules::PandasUseOfDotPivotOrUnstack),
        (PandasVet, "011") => (RuleGroup::Stable, rules::pandas_vet::rules::PandasUseOfDotValues),
        (PandasVet, "012") => (RuleGroup::Stable, rules::pandas_vet::rules::PandasUseOfDotReadTable),
        (PandasVet, "013") => (RuleGroup::Stable, rules::pandas_vet::rules::PandasUseOfDotStack),
        (PandasVet, "015") => (RuleGroup::Stable, rules::pandas_vet::rules::PandasUseOfPdMerge),
        (PandasVet, "101") => (RuleGroup::Stable, rules::pandas_vet::rules::PandasNuniqueConstantSeriesCheck),
        (PandasVet, "901") => (RuleGroup::Stable, rules::pandas_vet::rules::PandasDfVariableName),

        // flake8-errmsg
        (Flake8ErrMsg, "101") => (RuleGroup::Stable, rules::flake8_errmsg::rules::RawStringInException),
        (Flake8ErrMsg, "102") => (RuleGroup::Stable, rules::flake8_errmsg::rules::FStringInException),
        (Flake8ErrMsg, "103") => (RuleGroup::Stable, rules::flake8_errmsg::rules::DotFormatInException),

        // flake8-pyi
        (Flake8Pyi, "001") => (RuleGroup::Stable, rules::flake8_pyi::rules::UnprefixedTypeParam),
        (Flake8Pyi, "002") => (RuleGroup::Stable, rules::flake8_pyi::rules::ComplexIfStatementInStub),
        (Flake8Pyi, "003") => (RuleGroup::Stable, rules::flake8_pyi::rules::UnrecognizedVersionInfoCheck),
        (Flake8Pyi, "004") => (RuleGroup::Stable, rules::flake8_pyi::rules::PatchVersionComparison),
        (Flake8Pyi, "005") => (RuleGroup::Stable, rules::flake8_pyi::rules::WrongTupleLengthVersionComparison),
        (Flake8Pyi, "006") => (RuleGroup::Stable, rules::flake8_pyi::rules::BadVersionInfoComparison),
        (Flake8Pyi, "007") => (RuleGroup::Stable, rules::flake8_pyi::rules::UnrecognizedPlatformCheck),
        (Flake8Pyi, "008") => (RuleGroup::Stable, rules::flake8_pyi::rules::UnrecognizedPlatformName),
        (Flake8Pyi, "009") => (RuleGroup::Stable, rules::flake8_pyi::rules::PassStatementStubBody),
        (Flake8Pyi, "010") => (RuleGroup::Stable, rules::flake8_pyi::rules::NonEmptyStubBody),
        (Flake8Pyi, "011") => (RuleGroup::Stable, rules::flake8_pyi::rules::TypedArgumentDefaultInStub),
        (Flake8Pyi, "012") => (RuleGroup::Stable, rules::flake8_pyi::rules::PassInClassBody),
        (Flake8Pyi, "013") => (RuleGroup::Stable, rules::flake8_pyi::rules::EllipsisInNonEmptyClassBody),
        (Flake8Pyi, "014") => (RuleGroup::Stable, rules::flake8_pyi::rules::ArgumentDefaultInStub),
        (Flake8Pyi, "015") => (RuleGroup::Stable, rules::flake8_pyi::rules::AssignmentDefaultInStub),
        (Flake8Pyi, "016") => (RuleGroup::Stable, rules::flake8_pyi::rules::DuplicateUnionMember),
        (Flake8Pyi, "017") => (RuleGroup::Stable, rules::flake8_pyi::rules::ComplexAssignmentInStub),
        (Flake8Pyi, "018") => (RuleGroup::Stable, rules::flake8_pyi::rules::UnusedPrivateTypeVar),
        (Flake8Pyi, "019") => (RuleGroup::Stable, rules::flake8_pyi::rules::CustomTypeVarReturnType),
        (Flake8Pyi, "020") => (RuleGroup::Stable, rules::flake8_pyi::rules::QuotedAnnotationInStub),
        (Flake8Pyi, "021") => (RuleGroup::Stable, rules::flake8_pyi::rules::DocstringInStub),
        (Flake8Pyi, "024") => (RuleGroup::Stable, rules::flake8_pyi::rules::CollectionsNamedTuple),
        (Flake8Pyi, "025") => (RuleGroup::Stable, rules::flake8_pyi::rules::UnaliasedCollectionsAbcSetImport),
        (Flake8Pyi, "026") => (RuleGroup::Stable, rules::flake8_pyi::rules::TypeAliasWithoutAnnotation),
        (Flake8Pyi, "029") => (RuleGroup::Stable, rules::flake8_pyi::rules::StrOrReprDefinedInStub),
        (Flake8Pyi, "030") => (RuleGroup::Stable, rules::flake8_pyi::rules::UnnecessaryLiteralUnion),
        (Flake8Pyi, "032") => (RuleGroup::Stable, rules::flake8_pyi::rules::AnyEqNeAnnotation),
        (Flake8Pyi, "033") => (RuleGroup::Stable, rules::flake8_pyi::rules::TypeCommentInStub),
        (Flake8Pyi, "034") => (RuleGroup::Stable, rules::flake8_pyi::rules::NonSelfReturnType),
        (Flake8Pyi, "035") => (RuleGroup::Stable, rules::flake8_pyi::rules::UnassignedSpecialVariableInStub),
        (Flake8Pyi, "036") => (RuleGroup::Stable, rules::flake8_pyi::rules::BadExitAnnotation),
        (Flake8Pyi, "041") => (RuleGroup::Stable, rules::flake8_pyi::rules::RedundantNumericUnion),
        (Flake8Pyi, "042") => (RuleGroup::Stable, rules::flake8_pyi::rules::SnakeCaseTypeAlias),
        (Flake8Pyi, "043") => (RuleGroup::Stable, rules::flake8_pyi::rules::TSuffixedTypeAlias),
        (Flake8Pyi, "044") => (RuleGroup::Stable, rules::flake8_pyi::rules::FutureAnnotationsInStub),
        (Flake8Pyi, "045") => (RuleGroup::Stable, rules::flake8_pyi::rules::IterMethodReturnIterable),
        (Flake8Pyi, "046") => (RuleGroup::Stable, rules::flake8_pyi::rules::UnusedPrivateProtocol),
        (Flake8Pyi, "047") => (RuleGroup::Stable, rules::flake8_pyi::rules::UnusedPrivateTypeAlias),
        (Flake8Pyi, "048") => (RuleGroup::Stable, rules::flake8_pyi::rules::StubBodyMultipleStatements),
        (Flake8Pyi, "049") => (RuleGroup::Stable, rules::flake8_pyi::rules::UnusedPrivateTypedDict),
        (Flake8Pyi, "050") => (RuleGroup::Stable, rules::flake8_pyi::rules::NoReturnArgumentAnnotationInStub),
        (Flake8Pyi, "051") => (RuleGroup::Stable, rules::flake8_pyi::rules::RedundantLiteralUnion),
        (Flake8Pyi, "052") => (RuleGroup::Stable, rules::flake8_pyi::rules::UnannotatedAssignmentInStub),
        (Flake8Pyi, "054") => (RuleGroup::Stable, rules::flake8_pyi::rules::NumericLiteralTooLong),
        (Flake8Pyi, "053") => (RuleGroup::Stable, rules::flake8_pyi::rules::StringOrBytesTooLong),
        (Flake8Pyi, "055") => (RuleGroup::Stable, rules::flake8_pyi::rules::UnnecessaryTypeUnion),
        (Flake8Pyi, "056") => (RuleGroup::Stable, rules::flake8_pyi::rules::UnsupportedMethodCallOnAll),
        (Flake8Pyi, "058") => (RuleGroup::Stable, rules::flake8_pyi::rules::GeneratorReturnFromIterMethod),
        (Flake8Pyi, "059") => (RuleGroup::Preview, rules::flake8_pyi::rules::GenericNotLastBaseClass),
        (Flake8Pyi, "062") => (RuleGroup::Preview, rules::flake8_pyi::rules::DuplicateLiteralMember),

        // flake8-pytest-style
        (Flake8PytestStyle, "001") => (RuleGroup::Stable, rules::flake8_pytest_style::rules::PytestFixtureIncorrectParenthesesStyle),
        (Flake8PytestStyle, "002") => (RuleGroup::Stable, rules::flake8_pytest_style::rules::PytestFixturePositionalArgs),
        (Flake8PytestStyle, "003") => (RuleGroup::Stable, rules::flake8_pytest_style::rules::PytestExtraneousScopeFunction),
        (Flake8PytestStyle, "004") => (RuleGroup::Stable, rules::flake8_pytest_style::rules::PytestMissingFixtureNameUnderscore),
        (Flake8PytestStyle, "005") => (RuleGroup::Stable, rules::flake8_pytest_style::rules::PytestIncorrectFixtureNameUnderscore),
        (Flake8PytestStyle, "006") => (RuleGroup::Stable, rules::flake8_pytest_style::rules::PytestParametrizeNamesWrongType),
        (Flake8PytestStyle, "007") => (RuleGroup::Stable, rules::flake8_pytest_style::rules::PytestParametrizeValuesWrongType),
        (Flake8PytestStyle, "008") => (RuleGroup::Stable, rules::flake8_pytest_style::rules::PytestPatchWithLambda),
        (Flake8PytestStyle, "009") => (RuleGroup::Stable, rules::flake8_pytest_style::rules::PytestUnittestAssertion),
        (Flake8PytestStyle, "010") => (RuleGroup::Stable, rules::flake8_pytest_style::rules::PytestRaisesWithoutException),
        (Flake8PytestStyle, "011") => (RuleGroup::Stable, rules::flake8_pytest_style::rules::PytestRaisesTooBroad),
        (Flake8PytestStyle, "012") => (RuleGroup::Stable, rules::flake8_pytest_style::rules::PytestRaisesWithMultipleStatements),
        (Flake8PytestStyle, "013") => (RuleGroup::Stable, rules::flake8_pytest_style::rules::PytestIncorrectPytestImport),
        (Flake8PytestStyle, "014") => (RuleGroup::Stable, rules::flake8_pytest_style::rules::PytestDuplicateParametrizeTestCases),
        (Flake8PytestStyle, "015") => (RuleGroup::Stable, rules::flake8_pytest_style::rules::PytestAssertAlwaysFalse),
        (Flake8PytestStyle, "016") => (RuleGroup::Stable, rules::flake8_pytest_style::rules::PytestFailWithoutMessage),
        (Flake8PytestStyle, "017") => (RuleGroup::Stable, rules::flake8_pytest_style::rules::PytestAssertInExcept),
        (Flake8PytestStyle, "018") => (RuleGroup::Stable, rules::flake8_pytest_style::rules::PytestCompositeAssertion),
        (Flake8PytestStyle, "019") => (RuleGroup::Stable, rules::flake8_pytest_style::rules::PytestFixtureParamWithoutValue),
        (Flake8PytestStyle, "020") => (RuleGroup::Stable, rules::flake8_pytest_style::rules::PytestDeprecatedYieldFixture),
        (Flake8PytestStyle, "021") => (RuleGroup::Stable, rules::flake8_pytest_style::rules::PytestFixtureFinalizerCallback),
        (Flake8PytestStyle, "022") => (RuleGroup::Stable, rules::flake8_pytest_style::rules::PytestUselessYieldFixture),
        (Flake8PytestStyle, "023") => (RuleGroup::Stable, rules::flake8_pytest_style::rules::PytestIncorrectMarkParenthesesStyle),
        (Flake8PytestStyle, "024") => (RuleGroup::Stable, rules::flake8_pytest_style::rules::PytestUnnecessaryAsyncioMarkOnFixture),
        (Flake8PytestStyle, "025") => (RuleGroup::Stable, rules::flake8_pytest_style::rules::PytestErroneousUseFixturesOnFixture),
        (Flake8PytestStyle, "026") => (RuleGroup::Stable, rules::flake8_pytest_style::rules::PytestUseFixturesWithoutParameters),
        (Flake8PytestStyle, "027") => (RuleGroup::Stable, rules::flake8_pytest_style::rules::PytestUnittestRaisesAssertion),

        // flake8-pie
        (Flake8Pie, "790") => (RuleGroup::Stable, rules::flake8_pie::rules::UnnecessaryPlaceholder),
        (Flake8Pie, "794") => (RuleGroup::Stable, rules::flake8_pie::rules::DuplicateClassFieldDefinition),
        (Flake8Pie, "796") => (RuleGroup::Stable, rules::flake8_pie::rules::NonUniqueEnums),
        (Flake8Pie, "800") => (RuleGroup::Stable, rules::flake8_pie::rules::UnnecessarySpread),
        (Flake8Pie, "804") => (RuleGroup::Stable, rules::flake8_pie::rules::UnnecessaryDictKwargs),
        (Flake8Pie, "807") => (RuleGroup::Stable, rules::flake8_pie::rules::ReimplementedContainerBuiltin),
        (Flake8Pie, "808") => (RuleGroup::Stable, rules::flake8_pie::rules::UnnecessaryRangeStart),
        (Flake8Pie, "810") => (RuleGroup::Stable, rules::flake8_pie::rules::MultipleStartsEndsWith),

        // flake8-commas
        (Flake8Commas, "812") => (RuleGroup::Stable, rules::flake8_commas::rules::MissingTrailingComma),
        (Flake8Commas, "818") => (RuleGroup::Stable, rules::flake8_commas::rules::TrailingCommaOnBareTuple),
        (Flake8Commas, "819") => (RuleGroup::Stable, rules::flake8_commas::rules::ProhibitedTrailingComma),

        // flake8-no-pep420
        (Flake8NoPep420, "001") => (RuleGroup::Stable, rules::flake8_no_pep420::rules::ImplicitNamespacePackage),

        // flake8-executable
        (Flake8Executable, "001") => (RuleGroup::Stable, rules::flake8_executable::rules::ShebangNotExecutable),
        (Flake8Executable, "002") => (RuleGroup::Stable, rules::flake8_executable::rules::ShebangMissingExecutableFile),
        (Flake8Executable, "003") => (RuleGroup::Stable, rules::flake8_executable::rules::ShebangMissingPython),
        (Flake8Executable, "004") => (RuleGroup::Stable, rules::flake8_executable::rules::ShebangLeadingWhitespace),
        (Flake8Executable, "005") => (RuleGroup::Stable, rules::flake8_executable::rules::ShebangNotFirstLine),

        // flake8-type-checking
        (Flake8TypeChecking, "001") => (RuleGroup::Stable, rules::flake8_type_checking::rules::TypingOnlyFirstPartyImport),
        (Flake8TypeChecking, "002") => (RuleGroup::Stable, rules::flake8_type_checking::rules::TypingOnlyThirdPartyImport),
        (Flake8TypeChecking, "003") => (RuleGroup::Stable, rules::flake8_type_checking::rules::TypingOnlyStandardLibraryImport),
        (Flake8TypeChecking, "004") => (RuleGroup::Stable, rules::flake8_type_checking::rules::RuntimeImportInTypeCheckingBlock),
        (Flake8TypeChecking, "005") => (RuleGroup::Stable, rules::flake8_type_checking::rules::EmptyTypeCheckingBlock),
        (Flake8TypeChecking, "010") => (RuleGroup::Stable, rules::flake8_type_checking::rules::RuntimeStringUnion),

        // tryceratops
        (Tryceratops, "002") => (RuleGroup::Stable, rules::tryceratops::rules::RaiseVanillaClass),
        (Tryceratops, "003") => (RuleGroup::Stable, rules::tryceratops::rules::RaiseVanillaArgs),
        (Tryceratops, "004") => (RuleGroup::Stable, rules::tryceratops::rules::TypeCheckWithoutTypeError),
        (Tryceratops, "200") => (RuleGroup::Removed, rules::tryceratops::rules::ReraiseNoCause),
        (Tryceratops, "201") => (RuleGroup::Stable, rules::tryceratops::rules::VerboseRaise),
        (Tryceratops, "300") => (RuleGroup::Stable, rules::tryceratops::rules::TryConsiderElse),
        (Tryceratops, "301") => (RuleGroup::Stable, rules::tryceratops::rules::RaiseWithinTry),
        (Tryceratops, "302") => (RuleGroup::Stable, rules::tryceratops::rules::UselessTryExcept),
        (Tryceratops, "400") => (RuleGroup::Stable, rules::tryceratops::rules::ErrorInsteadOfException),
        (Tryceratops, "401") => (RuleGroup::Stable, rules::tryceratops::rules::VerboseLogMessage),

        // flake8-use-pathlib
        (Flake8UsePathlib, "100") => (RuleGroup::Stable, rules::flake8_use_pathlib::violations::OsPathAbspath),
        (Flake8UsePathlib, "101") => (RuleGroup::Stable, rules::flake8_use_pathlib::violations::OsChmod),
        (Flake8UsePathlib, "102") => (RuleGroup::Stable, rules::flake8_use_pathlib::violations::OsMkdir),
        (Flake8UsePathlib, "103") => (RuleGroup::Stable, rules::flake8_use_pathlib::violations::OsMakedirs),
        (Flake8UsePathlib, "104") => (RuleGroup::Stable, rules::flake8_use_pathlib::violations::OsRename),
        (Flake8UsePathlib, "105") => (RuleGroup::Stable, rules::flake8_use_pathlib::violations::OsReplace),
        (Flake8UsePathlib, "106") => (RuleGroup::Stable, rules::flake8_use_pathlib::violations::OsRmdir),
        (Flake8UsePathlib, "107") => (RuleGroup::Stable, rules::flake8_use_pathlib::violations::OsRemove),
        (Flake8UsePathlib, "108") => (RuleGroup::Stable, rules::flake8_use_pathlib::violations::OsUnlink),
        (Flake8UsePathlib, "109") => (RuleGroup::Stable, rules::flake8_use_pathlib::violations::OsGetcwd),
        (Flake8UsePathlib, "110") => (RuleGroup::Stable, rules::flake8_use_pathlib::violations::OsPathExists),
        (Flake8UsePathlib, "111") => (RuleGroup::Stable, rules::flake8_use_pathlib::violations::OsPathExpanduser),
        (Flake8UsePathlib, "112") => (RuleGroup::Stable, rules::flake8_use_pathlib::violations::OsPathIsdir),
        (Flake8UsePathlib, "113") => (RuleGroup::Stable, rules::flake8_use_pathlib::violations::OsPathIsfile),
        (Flake8UsePathlib, "114") => (RuleGroup::Stable, rules::flake8_use_pathlib::violations::OsPathIslink),
        (Flake8UsePathlib, "115") => (RuleGroup::Stable, rules::flake8_use_pathlib::violations::OsReadlink),
        (Flake8UsePathlib, "116") => (RuleGroup::Stable, rules::flake8_use_pathlib::violations::OsStat),
        (Flake8UsePathlib, "117") => (RuleGroup::Stable, rules::flake8_use_pathlib::violations::OsPathIsabs),
        (Flake8UsePathlib, "118") => (RuleGroup::Stable, rules::flake8_use_pathlib::violations::OsPathJoin),
        (Flake8UsePathlib, "119") => (RuleGroup::Stable, rules::flake8_use_pathlib::violations::OsPathBasename),
        (Flake8UsePathlib, "120") => (RuleGroup::Stable, rules::flake8_use_pathlib::violations::OsPathDirname),
        (Flake8UsePathlib, "121") => (RuleGroup::Stable, rules::flake8_use_pathlib::violations::OsPathSamefile),
        (Flake8UsePathlib, "122") => (RuleGroup::Stable, rules::flake8_use_pathlib::violations::OsPathSplitext),
        (Flake8UsePathlib, "123") => (RuleGroup::Stable, rules::flake8_use_pathlib::violations::BuiltinOpen),
        (Flake8UsePathlib, "124") => (RuleGroup::Stable, rules::flake8_use_pathlib::violations::PyPath),
        (Flake8UsePathlib, "201") => (RuleGroup::Stable, rules::flake8_use_pathlib::rules::PathConstructorCurrentDirectory),
        (Flake8UsePathlib, "202") => (RuleGroup::Stable, rules::flake8_use_pathlib::rules::OsPathGetsize),
        (Flake8UsePathlib, "202") => (RuleGroup::Stable, rules::flake8_use_pathlib::rules::OsPathGetsize),
        (Flake8UsePathlib, "203") => (RuleGroup::Stable, rules::flake8_use_pathlib::rules::OsPathGetatime),
        (Flake8UsePathlib, "204") => (RuleGroup::Stable, rules::flake8_use_pathlib::rules::OsPathGetmtime),
        (Flake8UsePathlib, "205") => (RuleGroup::Stable, rules::flake8_use_pathlib::rules::OsPathGetctime),
        (Flake8UsePathlib, "206") => (RuleGroup::Stable, rules::flake8_use_pathlib::rules::OsSepSplit),
        (Flake8UsePathlib, "207") => (RuleGroup::Stable, rules::flake8_use_pathlib::rules::Glob),

        // flake8-logging-format
        (Flake8LoggingFormat, "001") => (RuleGroup::Stable, rules::flake8_logging_format::violations::LoggingStringFormat),
        (Flake8LoggingFormat, "002") => (RuleGroup::Stable, rules::flake8_logging_format::violations::LoggingPercentFormat),
        (Flake8LoggingFormat, "003") => (RuleGroup::Stable, rules::flake8_logging_format::violations::LoggingStringConcat),
        (Flake8LoggingFormat, "004") => (RuleGroup::Stable, rules::flake8_logging_format::violations::LoggingFString),
        (Flake8LoggingFormat, "010") => (RuleGroup::Stable, rules::flake8_logging_format::violations::LoggingWarn),
        (Flake8LoggingFormat, "101") => (RuleGroup::Stable, rules::flake8_logging_format::violations::LoggingExtraAttrClash),
        (Flake8LoggingFormat, "201") => (RuleGroup::Stable, rules::flake8_logging_format::violations::LoggingExcInfo),
        (Flake8LoggingFormat, "202") => (RuleGroup::Stable, rules::flake8_logging_format::violations::LoggingRedundantExcInfo),

        // flake8-raise
        (Flake8Raise, "102") => (RuleGroup::Stable, rules::flake8_raise::rules::UnnecessaryParenOnRaiseException),

        // flake8-self
        (Flake8Self, "001") => (RuleGroup::Stable, rules::flake8_self::rules::PrivateMemberAccess),

        // numpy
        (Numpy, "001") => (RuleGroup::Stable, rules::numpy::rules::NumpyDeprecatedTypeAlias),
        (Numpy, "002") => (RuleGroup::Stable, rules::numpy::rules::NumpyLegacyRandom),
        (Numpy, "003") => (RuleGroup::Stable, rules::numpy::rules::NumpyDeprecatedFunction),
        (Numpy, "201") => (RuleGroup::Stable, rules::numpy::rules::Numpy2Deprecation),

        // ruff
        (Ruff, "001") => (RuleGroup::Stable, rules::ruff::rules::AmbiguousUnicodeCharacterString),
        (Ruff, "002") => (RuleGroup::Stable, rules::ruff::rules::AmbiguousUnicodeCharacterDocstring),
        (Ruff, "003") => (RuleGroup::Stable, rules::ruff::rules::AmbiguousUnicodeCharacterComment),
        (Ruff, "005") => (RuleGroup::Stable, rules::ruff::rules::CollectionLiteralConcatenation),
        (Ruff, "006") => (RuleGroup::Stable, rules::ruff::rules::AsyncioDanglingTask),
        (Ruff, "007") => (RuleGroup::Stable, rules::ruff::rules::PairwiseOverZipped),
        (Ruff, "008") => (RuleGroup::Stable, rules::ruff::rules::MutableDataclassDefault),
        (Ruff, "009") => (RuleGroup::Stable, rules::ruff::rules::FunctionCallInDataclassDefaultArgument),
        (Ruff, "010") => (RuleGroup::Stable, rules::ruff::rules::ExplicitFStringTypeConversion),
        (Ruff, "011") => (RuleGroup::Removed, rules::ruff::rules::RuffStaticKeyDictComprehension),
        (Ruff, "012") => (RuleGroup::Stable, rules::ruff::rules::MutableClassDefault),
        (Ruff, "013") => (RuleGroup::Stable, rules::ruff::rules::ImplicitOptional),
        (Ruff, "015") => (RuleGroup::Stable, rules::ruff::rules::UnnecessaryIterableAllocationForFirstElement),
        (Ruff, "016") => (RuleGroup::Stable, rules::ruff::rules::InvalidIndexType),
        (Ruff, "017") => (RuleGroup::Stable, rules::ruff::rules::QuadraticListSummation),
        (Ruff, "018") => (RuleGroup::Stable, rules::ruff::rules::AssignmentInAssert),
        (Ruff, "019") => (RuleGroup::Stable, rules::ruff::rules::UnnecessaryKeyCheck),
        (Ruff, "020") => (RuleGroup::Stable, rules::ruff::rules::NeverUnion),
        (Ruff, "021") => (RuleGroup::Preview, rules::ruff::rules::ParenthesizeChainedOperators),
        (Ruff, "022") => (RuleGroup::Preview, rules::ruff::rules::UnsortedDunderAll),
        (Ruff, "023") => (RuleGroup::Preview, rules::ruff::rules::UnsortedDunderSlots),
        (Ruff, "024") => (RuleGroup::Preview, rules::ruff::rules::MutableFromkeysValue),
        (Ruff, "025") => (RuleGroup::Preview, rules::ruff::rules::UnnecessaryDictComprehensionForIterable),
        (Ruff, "026") => (RuleGroup::Preview, rules::ruff::rules::DefaultFactoryKwarg),
        (Ruff, "027") => (RuleGroup::Preview, rules::ruff::rules::MissingFStringSyntax),
        (Ruff, "028") => (RuleGroup::Preview, rules::ruff::rules::InvalidFormatterSuppressionComment),
        (Ruff, "029") => (RuleGroup::Preview, rules::ruff::rules::UnusedAsync),
        (Ruff, "100") => (RuleGroup::Stable, rules::ruff::rules::UnusedNOQA),
        (Ruff, "101") => (RuleGroup::Preview, rules::ruff::rules::RedirectedNOQA),
        (Ruff, "200") => (RuleGroup::Stable, rules::ruff::rules::InvalidPyprojectToml),
        #[cfg(any(feature = "test-rules", test))]
        (Ruff, "900") => (RuleGroup::Stable, rules::ruff::rules::StableTestRule),
        #[cfg(any(feature = "test-rules", test))]
        (Ruff, "901") => (RuleGroup::Stable, rules::ruff::rules::StableTestRuleSafeFix),
        #[cfg(any(feature = "test-rules", test))]
        (Ruff, "902") => (RuleGroup::Stable, rules::ruff::rules::StableTestRuleUnsafeFix),
        #[cfg(any(feature = "test-rules", test))]
        (Ruff, "903") => (RuleGroup::Stable, rules::ruff::rules::StableTestRuleDisplayOnlyFix),
        #[cfg(any(feature = "test-rules", test))]
        (Ruff, "911") => (RuleGroup::Preview, rules::ruff::rules::PreviewTestRule),
        #[cfg(any(feature = "test-rules", test))]
        #[allow(deprecated)]
        (Ruff, "912") => (RuleGroup::Nursery, rules::ruff::rules::NurseryTestRule),
        #[cfg(any(feature = "test-rules", test))]
        (Ruff, "920") => (RuleGroup::Deprecated, rules::ruff::rules::DeprecatedTestRule),
        #[cfg(any(feature = "test-rules", test))]
        (Ruff, "921") => (RuleGroup::Deprecated, rules::ruff::rules::AnotherDeprecatedTestRule),
        #[cfg(any(feature = "test-rules", test))]
        (Ruff, "930") => (RuleGroup::Removed, rules::ruff::rules::RemovedTestRule),
        #[cfg(any(feature = "test-rules", test))]
        (Ruff, "931") => (RuleGroup::Removed, rules::ruff::rules::AnotherRemovedTestRule),
        #[cfg(any(feature = "test-rules", test))]
        (Ruff, "940") => (RuleGroup::Removed, rules::ruff::rules::RedirectedFromTestRule),
        #[cfg(any(feature = "test-rules", test))]
        (Ruff, "950") => (RuleGroup::Stable, rules::ruff::rules::RedirectedToTestRule),
        #[cfg(any(feature = "test-rules", test))]
        (Ruff, "960") => (RuleGroup::Removed, rules::ruff::rules::RedirectedFromPrefixTestRule),


        // flake8-django
        (Flake8Django, "001") => (RuleGroup::Stable, rules::flake8_django::rules::DjangoNullableModelStringField),
        (Flake8Django, "003") => (RuleGroup::Stable, rules::flake8_django::rules::DjangoLocalsInRenderFunction),
        (Flake8Django, "006") => (RuleGroup::Stable, rules::flake8_django::rules::DjangoExcludeWithModelForm),
        (Flake8Django, "007") => (RuleGroup::Stable, rules::flake8_django::rules::DjangoAllWithModelForm),
        (Flake8Django, "008") => (RuleGroup::Stable, rules::flake8_django::rules::DjangoModelWithoutDunderStr),
        (Flake8Django, "012") => (RuleGroup::Stable, rules::flake8_django::rules::DjangoUnorderedBodyContentInModel),
        (Flake8Django, "013") => (RuleGroup::Stable, rules::flake8_django::rules::DjangoNonLeadingReceiverDecorator),

        // flynt
        // Reserved: (Flynt, "001") => (RuleGroup::Stable, Rule: :StringConcatenationToFString),
        (Flynt, "002") => (RuleGroup::Stable, rules::flynt::rules::StaticJoinToFString),

        // flake8-todos
        (Flake8Todos, "001") => (RuleGroup::Stable, rules::flake8_todos::rules::InvalidTodoTag),
        (Flake8Todos, "002") => (RuleGroup::Stable, rules::flake8_todos::rules::MissingTodoAuthor),
        (Flake8Todos, "003") => (RuleGroup::Stable, rules::flake8_todos::rules::MissingTodoLink),
        (Flake8Todos, "004") => (RuleGroup::Stable, rules::flake8_todos::rules::MissingTodoColon),
        (Flake8Todos, "005") => (RuleGroup::Stable, rules::flake8_todos::rules::MissingTodoDescription),
        (Flake8Todos, "006") => (RuleGroup::Stable, rules::flake8_todos::rules::InvalidTodoCapitalization),
        (Flake8Todos, "007") => (RuleGroup::Stable, rules::flake8_todos::rules::MissingSpaceAfterTodoColon),

        // airflow
        (Airflow, "001") => (RuleGroup::Stable, rules::airflow::rules::AirflowVariableNameTaskIdMismatch),

        // perflint
        (Perflint, "101") => (RuleGroup::Stable, rules::perflint::rules::UnnecessaryListCast),
        (Perflint, "102") => (RuleGroup::Stable, rules::perflint::rules::IncorrectDictIterator),
        (Perflint, "203") => (RuleGroup::Stable, rules::perflint::rules::TryExceptInLoop),
        (Perflint, "401") => (RuleGroup::Stable, rules::perflint::rules::ManualListComprehension),
        (Perflint, "402") => (RuleGroup::Stable, rules::perflint::rules::ManualListCopy),
        (Perflint, "403") => (RuleGroup::Preview, rules::perflint::rules::ManualDictComprehension),

        // flake8-fixme
        (Flake8Fixme, "001") => (RuleGroup::Stable, rules::flake8_fixme::rules::LineContainsFixme),
        (Flake8Fixme, "002") => (RuleGroup::Stable, rules::flake8_fixme::rules::LineContainsTodo),
        (Flake8Fixme, "003") => (RuleGroup::Stable, rules::flake8_fixme::rules::LineContainsXxx),
        (Flake8Fixme, "004") => (RuleGroup::Stable, rules::flake8_fixme::rules::LineContainsHack),

        // flake8-slots
        (Flake8Slots, "000") => (RuleGroup::Stable, rules::flake8_slots::rules::NoSlotsInStrSubclass),
        (Flake8Slots, "001") => (RuleGroup::Stable, rules::flake8_slots::rules::NoSlotsInTupleSubclass),
        (Flake8Slots, "002") => (RuleGroup::Stable, rules::flake8_slots::rules::NoSlotsInNamedtupleSubclass),

        // refurb
        (Refurb, "101") => (RuleGroup::Preview, rules::refurb::rules::ReadWholeFile),
        (Refurb, "103") => (RuleGroup::Preview, rules::refurb::rules::WriteWholeFile),
        (Refurb, "105") => (RuleGroup::Preview, rules::refurb::rules::PrintEmptyString),
        (Refurb, "110") => (RuleGroup::Preview, rules::refurb::rules::IfExpInsteadOfOrOperator),
        #[allow(deprecated)]
        (Refurb, "113") => (RuleGroup::Nursery, rules::refurb::rules::RepeatedAppend),
        (Refurb, "116") => (RuleGroup::Preview, rules::refurb::rules::FStringNumberFormat),
        (Refurb, "118") => (RuleGroup::Preview, rules::refurb::rules::ReimplementedOperator),
        (Refurb, "129") => (RuleGroup::Preview, rules::refurb::rules::ReadlinesInFor),
        #[allow(deprecated)]
        (Refurb, "131") => (RuleGroup::Nursery, rules::refurb::rules::DeleteFullSlice),
        #[allow(deprecated)]
        (Refurb, "132") => (RuleGroup::Nursery, rules::refurb::rules::CheckAndRemoveFromSet),
        (Refurb, "136") => (RuleGroup::Preview, rules::refurb::rules::IfExprMinMax),
        (Refurb, "140") => (RuleGroup::Preview, rules::refurb::rules::ReimplementedStarmap),
        (Refurb, "142") => (RuleGroup::Preview, rules::refurb::rules::ForLoopSetMutations),
        (Refurb, "145") => (RuleGroup::Preview, rules::refurb::rules::SliceCopy),
        (Refurb, "148") => (RuleGroup::Preview, rules::refurb::rules::UnnecessaryEnumerate),
        (Refurb, "152") => (RuleGroup::Preview, rules::refurb::rules::MathConstant),
        (Refurb, "157") => (RuleGroup::Preview, rules::refurb::rules::VerboseDecimalConstructor),
        (Refurb, "161") => (RuleGroup::Preview, rules::refurb::rules::BitCount),
        (Refurb, "163") => (RuleGroup::Preview, rules::refurb::rules::RedundantLogBase),
        (Refurb, "164") => (RuleGroup::Preview, rules::refurb::rules::UnnecessaryFromFloat),
        (Refurb, "166") => (RuleGroup::Preview, rules::refurb::rules::IntOnSlicedStr),
        (Refurb, "167") => (RuleGroup::Preview, rules::refurb::rules::RegexFlagAlias),
        (Refurb, "168") => (RuleGroup::Preview, rules::refurb::rules::IsinstanceTypeNone),
        (Refurb, "169") => (RuleGroup::Preview, rules::refurb::rules::TypeNoneComparison),
        (Refurb, "171") => (RuleGroup::Preview, rules::refurb::rules::SingleItemMembershipTest),
        (Refurb, "177") => (RuleGroup::Preview, rules::refurb::rules::ImplicitCwd),
        (Refurb, "180") => (RuleGroup::Preview, rules::refurb::rules::MetaClassABCMeta),
        (Refurb, "181") => (RuleGroup::Preview, rules::refurb::rules::HashlibDigestHex),
        (Refurb, "187") => (RuleGroup::Preview, rules::refurb::rules::ListReverseCopy),
        (Refurb, "192") => (RuleGroup::Preview, rules::refurb::rules::SortedMinMax),

        // flake8-logging
        (Flake8Logging, "001") => (RuleGroup::Stable, rules::flake8_logging::rules::DirectLoggerInstantiation),
        (Flake8Logging, "002") => (RuleGroup::Stable, rules::flake8_logging::rules::InvalidGetLoggerArgument),
        (Flake8Logging, "007") => (RuleGroup::Stable, rules::flake8_logging::rules::ExceptionWithoutExcInfo),
        (Flake8Logging, "009") => (RuleGroup::Stable, rules::flake8_logging::rules::UndocumentedWarn),


<<<<<<< HEAD
        // Information flow basic rules (001-...)

        // Information flow explicit rules (101-...)
        (InformationFlow, "101") => (RuleGroup::Stable, rules::information_flow::rules::IFInconfidentialVariableAssign),

        // Information flow implicit rules (201-...)
=======
        // Information flow basic rules (IF001-...)
        (InformationFlow, "001") => (RuleGroup::Stable, rules::information_flow::rules::IFMustIncludeVariableLabel),
        (InformationFlow, "002") => (RuleGroup::Stable, rules::information_flow::rules::IFMissingPrincipal),

        // Information flow explicit rules (IF101-...)
        (InformationFlow, "101") => (RuleGroup::Stable, rules::information_flow::rules::IFInconfidentialVariableAssign),

        // Information flow implicit rules (IF201-...)
>>>>>>> 55ef0212

        _ => return None,
    })
}<|MERGE_RESOLUTION|>--- conflicted
+++ resolved
@@ -1088,14 +1088,6 @@
         (Flake8Logging, "009") => (RuleGroup::Stable, rules::flake8_logging::rules::UndocumentedWarn),
 
 
-<<<<<<< HEAD
-        // Information flow basic rules (001-...)
-
-        // Information flow explicit rules (101-...)
-        (InformationFlow, "101") => (RuleGroup::Stable, rules::information_flow::rules::IFInconfidentialVariableAssign),
-
-        // Information flow implicit rules (201-...)
-=======
         // Information flow basic rules (IF001-...)
         (InformationFlow, "001") => (RuleGroup::Stable, rules::information_flow::rules::IFMustIncludeVariableLabel),
         (InformationFlow, "002") => (RuleGroup::Stable, rules::information_flow::rules::IFMissingPrincipal),
@@ -1104,7 +1096,6 @@
         (InformationFlow, "101") => (RuleGroup::Stable, rules::information_flow::rules::IFInconfidentialVariableAssign),
 
         // Information flow implicit rules (IF201-...)
->>>>>>> 55ef0212
 
         _ => return None,
     })
