--- conflicted
+++ resolved
@@ -12,12 +12,6 @@
     use crate::test::test_path;
     use crate::{assert_messages, settings};
 
-<<<<<<< HEAD
-    // #[test_case(Rule::IFMustIncludeVariableLabel, Path::new("IF001.py"))]
-    // #[test_case(Rule::IFMissingPrincipal, Path::new("IF002.py"))]
-    // #[test_case(Rule::IFInconfidentialVariableAssign, Path::new("IF101.py"))]
-    #[test_case(Rule::IFInconfidentialVariableAssign, Path::new("IF101Function.py"))]
-=======
     // Basic rules
     #[test_case(Rule::IFMustIncludeVariableLabel, Path::new("IF001.py"))]
     #[test_case(Rule::IFMissingPrincipal, Path::new("IF002.py"))]
@@ -30,7 +24,6 @@
     #[test_case(Rule::IFImplicitVariableAssign, Path::new("IF201_for.py"))]
     #[test_case(Rule::IFImplicitVariableAssign, Path::new("IF201_nested.py"))]
     #[test_case(Rule::IFImplicitVariableAssign, Path::new("IF201_assert.py"))]
->>>>>>> ecfbc688
 
     fn rules(rule_code: Rule, path: &Path) -> Result<()> {
         let snapshot = format!("{}_{}", rule_code.noqa_code(), path.to_string_lossy());
