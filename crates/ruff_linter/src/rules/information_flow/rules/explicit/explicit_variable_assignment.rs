use ruff_diagnostics::{Diagnostic, Violation};
use ruff_macros::{derive_message_formats, violation};
use ruff_python_ast::{
    Expr, ExprAttribute, ExprAwait, ExprBinOp, ExprBoolOp, ExprCall, ExprCompare, ExprDict, ExprIf,
    ExprList, ExprNamed, ExprSet, ExprSlice, ExprSubscript, ExprTuple, ExprUnaryOp,
};

use crate::checkers::{
    ast::Checker,
    information_flow::{
        helper::{get_label_for_expression, get_variable_label_by_name},
        label::Label,
    },
};

/// ## What it does
/// Check confidentiality of information flow in variable assignments.
///
/// ## Why is this bad?
/// Public variables or variables with labels that are lower in the information flow lattice cannot flow up in the lattice
/// to the value being assigned to them. Due to the fact that they are not trusted to hold the sensitive information by their definition.
/// ...
///
/// ## Example
/// ```python
/// public_var = ...  # iflabel {}
/// secret_var = ...  # iflabel {secret}
///
/// public_var = secret_var  # Label violation as {secret} -> {} is not allowed
/// ```
#[violation]
pub struct IFExplicitVariableAssign {
    var: String,
    var_label: Label,
    expr: String,
    expr_label: Label,
}

impl Violation for IFExplicitVariableAssign {
    #[derive_message_formats]
    fn message(&self) -> String {
        format!(
            "Inconfidential assignment to more restrictive variable. Expression `{}` with label `{}` is being assigned to `{}` with label `{}`",
            self.var, self.var_label.to_string(), self.expr, self.expr_label.to_string()
        )
    }
}

// TODO
/// IF101
pub(crate) fn inconfidential_assign_targets_statement(
    checker: &mut Checker,
    targets: &Vec<Expr>,
    value: &Expr,
) {
    for target in targets {
        inconfidential_assign_target_statement(checker, target, value);
    }
}

/// IF101
/// T_ASSIGN_EXPLICIT: label(value) <= label(target) (not checking implicit flow)
pub(crate) fn inconfidential_assign_target_statement(
    checker: &mut Checker,
    target: &Expr,
    value: &Expr,
) {
    match target {
        Expr::Tuple(ExprTuple { elts, .. }) => {
            for element in elts {
                inconfidential_assign_target_statement(checker, element, value);
            }
        }
        Expr::Name(target_name) => {
            let target_label = get_variable_label_by_name(checker, target_name);
            let value_label = get_label_for_expression(checker, value);

            if let Some(value_label) = value_label {
                if value_label.is_public() {
                    return;
                }

                // Value is not public, check if label(target) >= label(value)
                if let Some(target_label) = target_label {
                    if target_label >= value_label {
                        return;
                    }

                    // target_label < value_label
                    checker.diagnostics.push(Diagnostic::new(
                        IFExplicitVariableAssign {
                            var: target_name.id.clone(),
                            var_label: target_label,
                            expr: checker.locator().full_lines(value.range()).to_string(),
                            expr_label: value_label,
                        },
                        target.range(),
                    ));
                }

                // No label for the target
                // TODO?
            }
        }
<<<<<<< HEAD

        // Comprehensions
        Expr::ListComp(_) => None, // TODO: Handle list comprehensions
        Expr::SetComp(_) => None,  // TODO: Handle set comprehensions
        Expr::DictComp(_) => None, // TODO: Handle dict comprehensions
        Expr::Generator(_) => todo!(),

        // Functions
        Expr::Call(ExprCall { func, .. }) => {
            let func_label = get_label_for_expression(checker, func);
            func_label
        } // TODO: Handle call expressions
        Expr::Lambda(_) => None, // TODO: Handle lambda expressions
        Expr::Await(ExprAwait { value, .. }) => get_label_for_expression(checker, value), // Will go to the function expressions

        Expr::YieldFrom(_) | Expr::Yield(_) => None, // TODO: Handle yield expressions if needed

        Expr::FString(_) => todo!(),
        Expr::Starred(_) => todo!(), // TODO: Handle starred expressions

        Expr::IpyEscapeCommand(_) => None, // We dont support ipython escape commands (Jupyter)

        // Literals (are all public so return None)
        Expr::BooleanLiteral(_)
        | Expr::NumberLiteral(_)
        | Expr::StringLiteral(_)
        | Expr::NoneLiteral(_)
        | Expr::BytesLiteral(_)
        | Expr::EllipsisLiteral(_) => None,
    }
}

/// Check if a variable assignment has correct information flow, in terms of confidentiality.
/// I.e. the variable label is more restrictive than the value label or the same.
fn is_inconfidential_assign_statement(
    checker: &mut Checker,
    target: &Expr,
    value: &Expr,
) -> Option<IFInconfidentialVariableAssign> {
    // Get variable and value names
    let Expr::Name(variable_name) = target else {
        return None;
    };

    // TODO: Handle multiple targets

    // Get labels
    let variable_label = get_variable_label_by_name(checker, variable_name);
    let value_label = get_label_for_expression(checker, value);

    // No label for the variable or value, then it is not unauthorised
    if variable_label.is_none() || value_label.is_none() {
        return None;
    }

    if !variable_label
        .as_ref()
        .unwrap()
        .is_higher_in_lattice_path(value_label.as_ref().unwrap())
    {
        return Some(IFInconfidentialVariableAssign {
            var: variable_name.id.clone(),
            var_label: variable_label.unwrap(),
            expr: checker.locator().full_lines(value.range()).to_string(),
            expr_label: value_label.unwrap(),
        });
    } else {
        return None;
=======
        _ => {}
>>>>>>> ecfbc688
    }
}<|MERGE_RESOLUTION|>--- conflicted
+++ resolved
@@ -102,7 +102,136 @@
                 // TODO?
             }
         }
-<<<<<<< HEAD
+        _ => {}
+    }
+}
+
+fn get_most_restrictive_label_from_list_of_expressions(
+    checker: &mut Checker,
+    expressions: &Vec<Expr>,
+) -> Option<Label> {
+    let mut curr_label: Option<Label> = None;
+    for expr in expressions {
+        if let Some(expr_label) = get_label_for_expression(checker, &expr) {
+            if let Some(label) = curr_label.clone() {
+                if expr_label.is_higher_in_lattice_path(&label) {
+                    curr_label = Some(expr_label);
+                }
+            } else {
+                curr_label = Some(expr_label);
+            }
+        }
+    }
+
+    if let Some(curr_label) = curr_label.clone() {
+        return Some(curr_label.clone());
+    }
+
+    None
+}
+
+fn get_higher_of_two_labels(label1: Option<Label>, label2: Option<Label>) -> Option<Label> {
+    if label1.is_none() {
+        return label2;
+    } else if label2.is_none() {
+        return label1;
+    } else {
+        return if label1
+            .as_ref()
+            .unwrap()
+            .is_higher_in_lattice_path(label2.as_ref().unwrap())
+        {
+            label1
+        } else {
+            label2
+        };
+    }
+}
+
+/// Get the label of an expression.
+/// Returns the most restrictive label found in the expression
+/// TODO: Return the range as well and name for a more detailed error message
+fn get_label_for_expression(checker: &mut Checker, expr: &Expr) -> Option<Label> {
+    match expr {
+        Expr::Name(name) => get_variable_label_by_name(checker, name), // Get label from variable
+        Expr::Subscript(ExprSubscript { slice, .. }) => get_label_for_expression(checker, slice),
+        Expr::UnaryOp(ExprUnaryOp { operand, .. }) => get_label_for_expression(checker, operand),
+        Expr::Named(ExprNamed {
+            target: left,
+            value: right,
+            ..
+        })
+        | Expr::BinOp(ExprBinOp { left, right, .. }) => {
+            let left_label = get_label_for_expression(checker, left);
+            let right_label = get_label_for_expression(checker, right);
+
+            // Return the label that is more restrictive
+            get_higher_of_two_labels(left_label, right_label)
+        }
+
+        Expr::Slice(ExprSlice {
+            lower, upper, step, ..
+        }) => {
+            let lower_label = if lower.is_none() {
+                None
+            } else {
+                get_label_for_expression(checker, lower.as_ref().unwrap())
+            };
+            let upper_label = if upper.is_none() {
+                None
+            } else {
+                get_label_for_expression(checker, upper.as_ref().unwrap())
+            };
+            let step_label = if step.is_none() {
+                None
+            } else {
+                get_label_for_expression(checker, step.as_ref().unwrap())
+            };
+
+            let return_label = get_higher_of_two_labels(lower_label, upper_label);
+            get_higher_of_two_labels(return_label, step_label)
+        }
+
+        // Expressions with dynamic number of values (i.e. a vector of expressions)
+        Expr::BoolOp(ExprBoolOp { values, .. })
+        | Expr::Tuple(ExprTuple { elts: values, .. })
+        | Expr::List(ExprList { elts: values, .. })
+        | Expr::Set(ExprSet { elts: values, .. }) => {
+            get_most_restrictive_label_from_list_of_expressions(checker, values)
+        }
+
+        Expr::Dict(ExprDict { items, .. }) => {
+            let values: &Vec<Expr> = &items
+                .iter()
+                .map(|item| item.value.clone())
+                .collect::<Vec<_>>();
+            get_most_restrictive_label_from_list_of_expressions(checker, values)
+        }
+
+        Expr::Attribute(ExprAttribute { value, .. }) => {
+            // Get label from object
+            get_label_for_expression(checker, value)
+        } // TODO: For now we only handle the object label. Handle attribute individual attributes expressions (i.e. attributes from classes)
+
+        Expr::Compare(ExprCompare {
+            left, comparators, ..
+        }) => {
+            let left_label = get_label_for_expression(checker, left);
+            let right_label =
+                get_most_restrictive_label_from_list_of_expressions(checker, &comparators.to_vec());
+
+            get_higher_of_two_labels(left_label, right_label)
+        }
+        Expr::If(ExprIf {
+            body, test, orelse, ..
+        }) => {
+            let test_label = get_label_for_expression(checker, test);
+            let body_label = get_label_for_expression(checker, body);
+            let orelse_label = get_label_for_expression(checker, orelse);
+
+            let return_label = get_higher_of_two_labels(body_label, orelse_label);
+            get_higher_of_two_labels(return_label, test_label)
+        }
 
         // Comprehensions
         Expr::ListComp(_) => None, // TODO: Handle list comprehensions
@@ -171,8 +300,5 @@
         });
     } else {
         return None;
-=======
-        _ => {}
->>>>>>> ecfbc688
     }
 }