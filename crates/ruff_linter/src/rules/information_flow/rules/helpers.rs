--- conflicted
+++ resolved
@@ -11,11 +11,7 @@
             .semantic()
             .current_scope()
             .shadowed_bindings(binding_id)
-<<<<<<< HEAD
-            .last()
-=======
             .last() // TODO: For the shadowed functions from modules, we should not get the last one
->>>>>>> 684de776
         {
             // Get [Label] from information_flow
             if let Some(label) = checker.information_flow().get_label(actual_binding_id) {
