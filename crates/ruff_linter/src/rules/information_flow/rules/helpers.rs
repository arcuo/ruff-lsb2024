use ruff_python_ast::ExprName;

use crate::checkers::{ast::Checker, information_flow::label::Label};

/// Fetch the label of a variable in the given scope
pub(super) fn get_variable_label_by_name(checker: &mut Checker, name: &ExprName) -> Option<Label> {
    // Get shadowed [BindingId] from [Scope] if it exists. We only have to check shadowed bindings,
    // because otherwise the variable is new and does not have a label
    if let Some(binding_id) = checker.semantic().current_scope().get(name.id.as_str()) {
        if let Some(actual_binding_id) = checker
            .semantic()
            .current_scope()
<<<<<<< HEAD
            .shadowed_bindings(binding_id).last()
        {
            // Get [Label] from information_flow
            if let Some(label) = checker.information_flow().get_label(actual_binding_id) {
                return Some(label)
=======
            .shadowed_bindings(binding_id)
            .last()
        {
            // Get [Label] from information_flow
            if let Some(label) = checker.information_flow().get_label(actual_binding_id) {
                return Some(label);
>>>>>>> 55ef0212
            }
        } else {
            // Get [Label] from information_flow
            if let Some(label) = checker.information_flow().get_label(binding_id) {
                return Some(label);
            }
        }
    }

    None
}<|MERGE_RESOLUTION|>--- conflicted
+++ resolved
@@ -10,20 +10,12 @@
         if let Some(actual_binding_id) = checker
             .semantic()
             .current_scope()
-<<<<<<< HEAD
-            .shadowed_bindings(binding_id).last()
-        {
-            // Get [Label] from information_flow
-            if let Some(label) = checker.information_flow().get_label(actual_binding_id) {
-                return Some(label)
-=======
             .shadowed_bindings(binding_id)
             .last()
         {
             // Get [Label] from information_flow
             if let Some(label) = checker.information_flow().get_label(actual_binding_id) {
                 return Some(label);
->>>>>>> 55ef0212
             }
         } else {
             // Get [Label] from information_flow
